--- conflicted
+++ resolved
@@ -26,10 +26,10 @@
 Collect and report on pipeline performance and operational data.
 
 Our premade metrics crates assist with common use cases:
-| Crate Name                  | Description                                                                   | Ease of Setup |
+| Crate Name | Description | Ease of Setup |
 |-----------------------------|-------------------------------------------------------------------------------|---------------|
-| `carbon-log-metrics`        | Logs useful program info to the terminal                                      | Easy          |
-| `carbon-prometheus-metrics` | Provides a way of exporting default and custom metrics to a Prometheus server | Medium        |
+| `carbon-log-metrics` | Logs useful program info to the terminal | Easy |
+| `carbon-prometheus-metrics` | Provides a way of exporting default and custom metrics to a Prometheus server | Medium |
 
 ## Usage
 
@@ -176,13 +176,13 @@
 ### Implementing a Datasource
 
 For most use cases, we recommend choosing from one of our datasource crates:
-| Crate Name                   | Description                                                                                                           | Affordability               | Ease of Setup |
+| Crate Name | Description | Affordability | Ease of Setup |
 |------------------------------|-----------------------------------------------------------------------------------------------------------------------|-----------------------------|---------------|
-| `carbon-block-subscribe`     | Uses `blockSubscribe` with Solana WS JSON RPC to listen to real-time on-chain transactions                            | Cheap (just RPC)            | Easy          |
-| `carbon-program-subscribe`   | Uses `programSubscribe` with Solana WS JSON RPC to listen to real-time on-chain account updates                       | Cheap (just RPC)            | Easy          |
-| `carbon-transaction-crawler` | Crawls historical successful transactions for a specific address in reverse chronological order using Solana JSON RPC | Cheap (just RPC)            | Easy          |
-| `carbon-helius-atlas-ws`     | Utilizes Helius Geyser-enhanced WebSocket for streaming account and transaction updates                               | Medium (Helius Plan)        | Medium        |
-| `carbon-yellowstone-grpc`    | Subscribes to a Yellowstone gRPC Geyser plugin enhanced full node to stream account and transaction updates           | Expensive (Geyser Fullnode) | Complex       |
+| `carbon-block-subscribe` | Uses `blockSubscribe` with Solana WS JSON RPC to listen to real-time on-chain transactions | Cheap (just RPC) | Easy |
+| `carbon-program-subscribe` | Uses `programSubscribe` with Solana WS JSON RPC to listen to real-time on-chain account updates | Cheap (just RPC) | Easy |
+| `carbon-transaction-crawler` | Crawls historical successful transactions for a specific address in reverse chronological order using Solana JSON RPC | Cheap (just RPC) | Easy |
+| `carbon-helius-atlas-ws` | Utilizes Helius Geyser-enhanced WebSocket for streaming account and transaction updates | Medium (Helius Plan) | Medium |
+| `carbon-yellowstone-grpc` | Subscribes to a Yellowstone gRPC Geyser plugin enhanced full node to stream account and transaction updates | Expensive (Geyser Fullnode) | Complex |
 
 You can still implement custom datasources in the following manner:
 
@@ -210,32 +210,29 @@
 ### Available Program Decoders
 
 Decoders for most popular Solana programs are published and maintained:
-| Crate Name                             | Description                           | Program ID                                   |
+| Crate Name | Description | Program ID |
 |----------------------------------------|---------------------------------------|----------------------------------------------|
-| `carbon-jupiter-dca-decoder`           | Jupiter DCA Program Decoder           | DCA265Vj8a9CEuX1eb1LWRnDT7uK6q1xMipnNyatn23M |
-| `carbon-jupiter-limit-order-decoder`   | Jupiter Limit Order Program Decoder   | jupoNjAxXgZ4rjzxzPMP4oxduvQsQtZzyknqvzYNrNu  |
-| `carbon-jupiter-limit-order-2-decoder` | Jupiter Limit Order 2 Program Decoder | j1o2qRpjcyUwEvwtcfhEQefh773ZgjxcVRry7LDqg5X  |
-| `carbon-jupiter-swap-decoder`          | Jupiter Swap Program Decoder          | JUP6LkbZbjS1jKKwapdHNy74zcZ3tLUZoi5QNyVTaV4  |
-| `carbon-meteora-dlmm-decoder`          | Meteora DLMM Program Decoder          | LBUZKhRxPF3XUpBCjp4YzTKgLccjZhTSDM9YuVaPwxo  |
-| `carbon-mpl-core-decoder`              | MPL Core Program Decoder              | CoREENxT6tW1HoK8ypY1SxRMZTcVPm7R94rH4PZNhX7d |
-| `carbon-mpl-token-metadata-decoder`    | MPL Token Metadata Program Decoder    | metaqbxxUerdq28cj1RbAWkYQm3ybzjb6a8bt518x1s  |
-| `carbon-orca-whirlpool-decoder`        | Orca Whirlpool Program Decoder        | whirLbMiicVdio4qvUfM5KAg6Ct8VwpYzGff3uctyCc  |
-| `carbon-pumpfun-decoder`               | Pumpfun Program Decoder               | 6EF8rrecthR5Dkzon8Nwu78hRvfCKubJ14M5uBEwF6P  |
-| `carbon-raydium-amm-v4-decoder`        | Raydium AMM V4 Program Decoder        | 675kPX9MHTjS2zt1qfr1NYHuzeLXfQM9H24wFSUt1Mp8 |
-| `carbon-raydium-clmm-decoder`          | Raydium CLMM Program Decoder          | CAMMCzo5YL8w4VFF8KVHrK22GGUsp5VTaW7grrKgrWqK |
-| `carbon-raydium-cpmm-decoder`          | Raydium CPMM Program Decoder          | CPMMoo8L3F4NbTegBCKVNunggL7H1ZpdTHKxQB5qKP1C |
-| `carbon-system-program-decoder`        | System Program Decoder                | 11111111111111111111111111111111             |
-| `carbon-token-program-decoder`         | Token Program Decoder                 | TokenkegQfeZyiNwAJbNbGKPFXCWuBvf9Ss623VQ5DA  |
-| `carbon-kamino-lending-decoder`        | Kamino Lend Decoder                   | KLend2g3cP87fffoy8q1mQqGKjrxjC8boSyAYavgmjD  |
-| `carbon-kamino-vault-decoder`          | Kamino Vault Decoder                  | kvauTFR8qm1dhniz6pYuBZkuene3Hfrs1VQhVRgCNrr  |
-| `carbon-openbook-v2-decoder`           | Openbook V2 Decoder                   | opnb2LAfJYbRMAHHvqjCwQxanZn7ReEHp1k81EohpZb  |
-| `carbon-sharky-decoder`                | SharkyFi Decoder                      | SHARKobtfF1bHhxD2eqftjHBdVSCbKo9JtgK71FhELP  |
-| `carbon-moonshot-decoder`              | Moonshot Decoder                      | MoonCVVNZFSYkqNXP6bxHLPL6QQJiMagDL3qcqUQTrG  |
-<<<<<<< HEAD
-| `carbon-stabble-stable-swap-decoder`   | Stabble Stable Swap Decoder           | swapNyd8XiQwJ6ianp9snpu4brUqFxadzvHebnAXjJZ  |
-=======
-| `carbon-raydium-liquidity-locking-decoder` | Raydium Liquidity Locking Decoder | MoonCVVNZFSYkqNXP6bxHLPL6QQJiMagDL3qcqUQTrG  |
->>>>>>> a8207a65
+| `carbon-jupiter-dca-decoder` | Jupiter DCA Program Decoder | DCA265Vj8a9CEuX1eb1LWRnDT7uK6q1xMipnNyatn23M |
+| `carbon-jupiter-limit-order-decoder` | Jupiter Limit Order Program Decoder | jupoNjAxXgZ4rjzxzPMP4oxduvQsQtZzyknqvzYNrNu |
+| `carbon-jupiter-limit-order-2-decoder` | Jupiter Limit Order 2 Program Decoder | j1o2qRpjcyUwEvwtcfhEQefh773ZgjxcVRry7LDqg5X |
+| `carbon-jupiter-swap-decoder` | Jupiter Swap Program Decoder | JUP6LkbZbjS1jKKwapdHNy74zcZ3tLUZoi5QNyVTaV4 |
+| `carbon-meteora-dlmm-decoder` | Meteora DLMM Program Decoder | LBUZKhRxPF3XUpBCjp4YzTKgLccjZhTSDM9YuVaPwxo |
+| `carbon-mpl-core-decoder` | MPL Core Program Decoder | CoREENxT6tW1HoK8ypY1SxRMZTcVPm7R94rH4PZNhX7d |
+| `carbon-mpl-token-metadata-decoder` | MPL Token Metadata Program Decoder | metaqbxxUerdq28cj1RbAWkYQm3ybzjb6a8bt518x1s |
+| `carbon-orca-whirlpool-decoder` | Orca Whirlpool Program Decoder | whirLbMiicVdio4qvUfM5KAg6Ct8VwpYzGff3uctyCc |
+| `carbon-pumpfun-decoder` | Pumpfun Program Decoder | 6EF8rrecthR5Dkzon8Nwu78hRvfCKubJ14M5uBEwF6P |
+| `carbon-raydium-amm-v4-decoder` | Raydium AMM V4 Program Decoder | 675kPX9MHTjS2zt1qfr1NYHuzeLXfQM9H24wFSUt1Mp8 |
+| `carbon-raydium-clmm-decoder` | Raydium CLMM Program Decoder | CAMMCzo5YL8w4VFF8KVHrK22GGUsp5VTaW7grrKgrWqK |
+| `carbon-raydium-cpmm-decoder` | Raydium CPMM Program Decoder | CPMMoo8L3F4NbTegBCKVNunggL7H1ZpdTHKxQB5qKP1C |
+| `carbon-system-program-decoder` | System Program Decoder | 11111111111111111111111111111111 |
+| `carbon-token-program-decoder` | Token Program Decoder | TokenkegQfeZyiNwAJbNbGKPFXCWuBvf9Ss623VQ5DA |
+| `carbon-kamino-lending-decoder` | Kamino Lend Decoder | KLend2g3cP87fffoy8q1mQqGKjrxjC8boSyAYavgmjD |
+| `carbon-kamino-vault-decoder` | Kamino Vault Decoder | kvauTFR8qm1dhniz6pYuBZkuene3Hfrs1VQhVRgCNrr |
+| `carbon-openbook-v2-decoder` | Openbook V2 Decoder | opnb2LAfJYbRMAHHvqjCwQxanZn7ReEHp1k81EohpZb |
+| `carbon-sharky-decoder` | SharkyFi Decoder | SHARKobtfF1bHhxD2eqftjHBdVSCbKo9JtgK71FhELP |
+| `carbon-moonshot-decoder` | Moonshot Decoder | MoonCVVNZFSYkqNXP6bxHLPL6QQJiMagDL3qcqUQTrG |
+| `carbon-raydium-liquidity-locking-decoder` | Raydium Liquidity Locking Decoder | MoonCVVNZFSYkqNXP6bxHLPL6QQJiMagDL3qcqUQTrG |
+| `carbon-stabble-stable-swap-decoder` | Stabble Stable Swap Decoder | swapNyd8XiQwJ6ianp9snpu4brUqFxadzvHebnAXjJZ |
 
 ## License
 
