--- conflicted
+++ resolved
@@ -6,11 +6,7 @@
 #[carbon(discriminator = "0x0f843b32c706fb2e")]
 pub struct MigratePosition {}
 
-<<<<<<< HEAD
-#[derive(Debug, PartialEq)]
-=======
 #[derive(Debug, PartialEq, Eq, Clone, Hash, serde::Serialize, serde::Deserialize)]
->>>>>>> c833334c
 pub struct MigratePositionInstructionAccounts {
     pub position_v2: solana_pubkey::Pubkey,
     pub position_v1: solana_pubkey::Pubkey,
