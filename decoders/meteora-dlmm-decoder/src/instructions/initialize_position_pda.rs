--- conflicted
+++ resolved
@@ -9,11 +9,7 @@
     pub width: i32,
 }
 
-<<<<<<< HEAD
-#[derive(Debug, PartialEq)]
-=======
 #[derive(Debug, PartialEq, Eq, Clone, Hash, serde::Serialize, serde::Deserialize)]
->>>>>>> c833334c
 pub struct InitializePositionPdaInstructionAccounts {
     pub payer: solana_pubkey::Pubkey,
     pub base: solana_pubkey::Pubkey,
