--- conflicted
+++ resolved
@@ -10,11 +10,7 @@
     pub ix_data: InitPermissionPairIx,
 }
 
-<<<<<<< HEAD
-#[derive(Debug, PartialEq)]
-=======
 #[derive(Debug, PartialEq, Eq, Clone, Hash, serde::Serialize, serde::Deserialize)]
->>>>>>> c833334c
 pub struct InitializePermissionLbPairInstructionAccounts {
     pub base: solana_pubkey::Pubkey,
     pub lb_pair: solana_pubkey::Pubkey,
