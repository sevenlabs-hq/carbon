use carbon_core::{borsh, CarbonDeserialize};

#[derive(
    CarbonDeserialize, Debug, serde::Serialize, serde::Deserialize, PartialEq, Eq, Clone, Hash,
)]
#[carbon(discriminator = "0x7b86510031446262")]
pub struct ClosePosition {}

<<<<<<< HEAD
#[derive(PartialEq, Debug)]
=======
#[derive(Debug, PartialEq, Eq, Clone, Hash, serde::Serialize, serde::Deserialize)]
>>>>>>> c833334c
pub struct ClosePositionInstructionAccounts {
    pub position: solana_pubkey::Pubkey,
    pub lb_pair: solana_pubkey::Pubkey,
    pub bin_array_lower: solana_pubkey::Pubkey,
    pub bin_array_upper: solana_pubkey::Pubkey,
    pub sender: solana_pubkey::Pubkey,
    pub rent_receiver: solana_pubkey::Pubkey,
    pub event_authority: solana_pubkey::Pubkey,
    pub program: solana_pubkey::Pubkey,
}

impl carbon_core::deserialize::ArrangeAccounts for ClosePosition {
    type ArrangedAccounts = ClosePositionInstructionAccounts;

    fn arrange_accounts(
        accounts: &[solana_instruction::AccountMeta],
    ) -> Option<Self::ArrangedAccounts> {
        let [position, lb_pair, bin_array_lower, bin_array_upper, sender, rent_receiver, event_authority, program, _remaining @ ..] =
            accounts
        else {
            return None;
        };

        Some(ClosePositionInstructionAccounts {
            position: position.pubkey,
            lb_pair: lb_pair.pubkey,
            bin_array_lower: bin_array_lower.pubkey,
            bin_array_upper: bin_array_upper.pubkey,
            sender: sender.pubkey,
            rent_receiver: rent_receiver.pubkey,
            event_authority: event_authority.pubkey,
            program: program.pubkey,
        })
    }
}<|MERGE_RESOLUTION|>--- conflicted
+++ resolved
@@ -6,11 +6,7 @@
 #[carbon(discriminator = "0x7b86510031446262")]
 pub struct ClosePosition {}
 
-<<<<<<< HEAD
-#[derive(PartialEq, Debug)]
-=======
 #[derive(Debug, PartialEq, Eq, Clone, Hash, serde::Serialize, serde::Deserialize)]
->>>>>>> c833334c
 pub struct ClosePositionInstructionAccounts {
     pub position: solana_pubkey::Pubkey,
     pub lb_pair: solana_pubkey::Pubkey,
