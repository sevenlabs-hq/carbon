--- conflicted
+++ resolved
@@ -11,11 +11,7 @@
     pub lock_release_point: u64,
 }
 
-<<<<<<< HEAD
-#[derive(Debug, PartialEq)]
-=======
 #[derive(Debug, PartialEq, Eq, Clone, Hash, serde::Serialize, serde::Deserialize)]
->>>>>>> c833334c
 pub struct InitializePositionByOperatorInstructionAccounts {
     pub payer: solana_pubkey::Pubkey,
     pub base: solana_pubkey::Pubkey,
