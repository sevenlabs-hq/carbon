use carbon_core::{borsh, CarbonDeserialize};

#[derive(
    CarbonDeserialize, Debug, serde::Serialize, serde::Deserialize, PartialEq, Eq, Clone, Hash,
)]
#[carbon(discriminator = "0x955fb5f25e5a9ea2")]
pub struct ClaimReward {
    pub reward_index: u64,
}

<<<<<<< HEAD
#[derive(PartialEq, Debug)]
=======
#[derive(Debug, PartialEq, Eq, Clone, Hash, serde::Serialize, serde::Deserialize)]
>>>>>>> c833334c
pub struct ClaimRewardInstructionAccounts {
    pub lb_pair: solana_pubkey::Pubkey,
    pub position: solana_pubkey::Pubkey,
    pub bin_array_lower: solana_pubkey::Pubkey,
    pub bin_array_upper: solana_pubkey::Pubkey,
    pub sender: solana_pubkey::Pubkey,
    pub reward_vault: solana_pubkey::Pubkey,
    pub reward_mint: solana_pubkey::Pubkey,
    pub user_token_account: solana_pubkey::Pubkey,
    pub token_program: solana_pubkey::Pubkey,
    pub event_authority: solana_pubkey::Pubkey,
    pub program: solana_pubkey::Pubkey,
}

impl carbon_core::deserialize::ArrangeAccounts for ClaimReward {
    type ArrangedAccounts = ClaimRewardInstructionAccounts;

    fn arrange_accounts(
        accounts: &[solana_instruction::AccountMeta],
    ) -> Option<Self::ArrangedAccounts> {
        let [lb_pair, position, bin_array_lower, bin_array_upper, sender, reward_vault, reward_mint, user_token_account, token_program, event_authority, program, _remaining @ ..] =
            accounts
        else {
            return None;
        };

        Some(ClaimRewardInstructionAccounts {
            lb_pair: lb_pair.pubkey,
            position: position.pubkey,
            bin_array_lower: bin_array_lower.pubkey,
            bin_array_upper: bin_array_upper.pubkey,
            sender: sender.pubkey,
            reward_vault: reward_vault.pubkey,
            reward_mint: reward_mint.pubkey,
            user_token_account: user_token_account.pubkey,
            token_program: token_program.pubkey,
            event_authority: event_authority.pubkey,
            program: program.pubkey,
        })
    }
}<|MERGE_RESOLUTION|>--- conflicted
+++ resolved
@@ -8,11 +8,7 @@
     pub reward_index: u64,
 }
 
-<<<<<<< HEAD
-#[derive(PartialEq, Debug)]
-=======
 #[derive(Debug, PartialEq, Eq, Clone, Hash, serde::Serialize, serde::Deserialize)]
->>>>>>> c833334c
 pub struct ClaimRewardInstructionAccounts {
     pub lb_pair: solana_pubkey::Pubkey,
     pub position: solana_pubkey::Pubkey,
