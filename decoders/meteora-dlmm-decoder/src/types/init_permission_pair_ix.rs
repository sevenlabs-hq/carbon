use carbon_core::{borsh, CarbonDeserialize};

#[derive(
    CarbonDeserialize, Debug, serde::Serialize, serde::Deserialize, PartialEq, Eq, Clone, Hash,
)]
pub struct InitPermissionPairIx {
    pub active_id: i32,
    pub bin_step: u16,
    pub base_factor: u16,
<<<<<<< HEAD
    pub min_bin_id: i32,
    pub max_bin_id: i32,
    pub lock_duration: u64,
=======
    pub base_fee_power_factor: u8,
>>>>>>> c833334c
    pub activation_type: u8,
    pub protocol_share: u16,
}<|MERGE_RESOLUTION|>--- conflicted
+++ resolved
@@ -7,13 +7,8 @@
     pub active_id: i32,
     pub bin_step: u16,
     pub base_factor: u16,
-<<<<<<< HEAD
-    pub min_bin_id: i32,
-    pub max_bin_id: i32,
+    pub base_fee_power_factor: u8,
     pub lock_duration: u64,
-=======
-    pub base_fee_power_factor: u8,
->>>>>>> c833334c
     pub activation_type: u8,
     pub protocol_share: u16,
 }