--- conflicted
+++ resolved
@@ -1,4 +1,3 @@
-<<<<<<< HEAD
 //! Defines the `Pipeline` struct and related components for processing blockchain data updates.
 //!
 //! The `Pipeline` module is central to the `carbon-core` framework, offering a flexible and extensible
@@ -38,8 +37,6 @@
 //! - The `Pipeline` is designed for concurrent operation, with `Arc` and `Box` wrappers ensuring safe, shared access.
 //! - Proper metric collection and flushing are essential for monitoring pipeline performance, especially in production environments.
 
-=======
->>>>>>> 51225d29
 use crate::{
     account::{AccountDecoder, AccountMetadata, AccountPipe, AccountPipes, DecodedAccount},
     account_deletion::{AccountDeletionPipe, AccountDeletionPipes},
@@ -59,10 +56,28 @@
 use core::time;
 use serde::de::DeserializeOwned;
 use std::{sync::Arc, time::Instant};
-<<<<<<< HEAD
-=======
 use tokio_util::sync::CancellationToken;
 
+/// Defines the shutdown behavior for the pipeline.
+///
+/// `ShutdownStrategy` determines how the pipeline will behave when it receives a shutdown signal.
+/// It supports two modes:
+///
+/// - `Immediate`: Stops the entire pipeline, including all tasks, instantly.
+/// - `ProcessPending`: Terminates the data sources, then completes processing of any updates
+///   currently pending in the pipeline. This is the default behavior.
+///
+/// # Variants
+///
+/// - `Immediate`: Immediately stops all pipeline activity without processing any remaining updates.
+/// - `ProcessPending`: Gracefully terminates the data sources and allows the pipeline to finish
+///   processing updates that are still in progress or queued.
+///
+/// # Notes
+///
+/// - `ProcessPending` is the default variant, enabling the pipeline to ensure that no updates
+///   are lost during shutdown.
+///
 #[derive(Default, PartialEq, Debug)]
 pub enum ShutdownStrategy {
     /// Stop the whole pipeline immediately.
@@ -71,7 +86,6 @@
     #[default]
     ProcessPending,
 }
->>>>>>> 51225d29
 
 /// Represents the primary data processing pipeline in the `carbon-core` framework.
 ///
@@ -661,25 +675,28 @@
         self
     }
 
-<<<<<<< HEAD
-    /// Adds an account pipe to process account updates.
-    ///
-    /// Account pipes decode and process updates to accounts within the pipeline. This method
-    /// requires both an `AccountDecoder` and a `Processor` to handle decoded account data.
+    /// Sets the shutdown strategy for the pipeline.
+    ///
+    /// This method configures how the pipeline should handle shutdowns. The shutdown strategy
+    /// defines whether the pipeline should terminate immediately or continue processing pending
+    /// updates after terminating the data sources.
     ///
     /// # Parameters
     ///
-    /// - `decoder`: An `AccountDecoder` that decodes the account data.
-    /// - `processor`: A `Processor` that processes the decoded account data.
-    ///
-    /// # Example
-    ///
-    /// ```rust
-    /// let builder = PipelineBuilder::new()
-    ///     .account(MyAccountDecoder, MyAccountProcessor);
-    /// ```
-    ///
-=======
+    /// - `shutdown_strategy`: A variant of [`ShutdownStrategy`] that determines how the pipeline
+    ///   should handle shutdowns.
+    ///
+    /// # Returns
+    ///
+    /// Returns `Self`, allowing for method chaining.
+    ///
+    /// # Notes
+    ///
+    /// - Use `ShutdownStrategy::Immediate` to stop the entire pipeline instantly, including all
+    ///   active processing tasks.
+    /// - Use `ShutdownStrategy::ProcessPending` (the default) to terminate data sources first
+    ///   and allow the pipeline to finish processing any updates that are still pending.
+    ///
     pub fn shutdown_strategy(mut self, shutdown_strategy: ShutdownStrategy) -> Self {
         log::trace!(
             "shutdown_strategy(self, shutdown_strategy: {:?})",
@@ -689,7 +706,23 @@
         self
     }
 
->>>>>>> 51225d29
+    /// Adds an account pipe to process account updates.
+    ///
+    /// Account pipes decode and process updates to accounts within the pipeline. This method
+    /// requires both an `AccountDecoder` and a `Processor` to handle decoded account data.
+    ///
+    /// # Parameters
+    ///
+    /// - `decoder`: An `AccountDecoder` that decodes the account data.
+    /// - `processor`: A `Processor` that processes the decoded account data.
+    ///
+    /// # Example
+    ///
+    /// ```rust
+    /// let builder = PipelineBuilder::new()
+    ///     .account(MyAccountDecoder, MyAccountProcessor);
+    /// ```
+    ///
     pub fn account<T: Send + Sync + 'static>(
         mut self,
         decoder: impl for<'a> AccountDecoder<'a, AccountType = T> + Send + Sync + 'static,
