//! # Carbon Proc Macros
//!
//! `carbon-proc-macros` is a collection of procedural macros designed to
//! simplify and enhance Rust-based development for Solana programs using the
//! Carbon framework. This crate provides macros for generating
//! deserialization implementations, instruction decoders, and type conversions.
//!
//! ## Overview
//!
//! The macros in this crate are intended to streamline common patterns
//! encountered when working with Carbon, particularly around deserialization,
//! instruction decoding, and structuring custom types. By leveraging
//! `carbon-proc-macros`, you can reduce the amount of manual coding and ensure
//! consistent, performant handling of Solana-specific data structures.
//!
//! ## Key Features
//!
//! - **`CarbonDeserialize`**: Automatically implement the `CarbonDeserialize`
//!   trait for structs and enums, enabling Borsh-based deserialization with
//!   optional discriminators for type validation.
//! - **`Instruction Decoder Collection`**: Create and manage complex
//!   instruction decoders for multiple Solana programs, simplifying how
//!   instructions are parsed and categorized.
//! - **`InstructionType` Derivation**: Derive `InstructionType` enums that
//!   mirror existing enum structures, providing a simplified, data-free version
//!   of each variant.
//!
//! ## Usage
//!
//! To use any of the provided macros, simply import the desired macro into your
//! Rust program and apply it to the relevant struct or enum.
//!
//! ## Notes
//!
//! - This crate relies on the `borsh` library for serialization and
//!   deserialization, so ensure the relevant dependencies are included in your
//!   project.
//! - The macros provided are optimized for use within the Carbon framework.
//!
//! ## Contribution
//!
//! Contributions are welcome! If you have ideas for improving or expanding the
//! functionality of `carbon_macros`, please consider submitting a pull request
//! or opening an issue on the project’s GitHub repository.
use {
    borsh_derive_internal::*,
    proc_macro::TokenStream,
    proc_macro2::{Span, TokenStream as TokenStream2},
    quote::{format_ident, quote},
    syn::{
        parse::{Parse, ParseStream},
        parse_macro_input, DeriveInput, Ident, Item, ItemEnum, Lit, Meta, NestedMeta, Token,
        TypePath,
    },
};

/// Automatically generates an implementation of the `CarbonDeserialize` trait.
///
/// This derive macro creates the `CarbonDeserialize` implementation for a given
/// struct or enum, enabling deserialization from a byte slice using the `borsh`
/// serialization format. If a field in the struct or enum is marked with the
/// `#[carbon(discriminator)]` attribute, the macro uses this field's value as a
/// discriminator to match and validate data during deserialization.
///
/// # Syntax
///
/// To use this macro, annotate your struct or enum with
/// `#[derive(CarbonDeserialize)]`. Optionally, use the `#[carbon(discriminator
/// = "0x...")]` attribute to specify a unique discriminator for this type. This
/// discriminator is validated at the start of the byte slice before proceeding
/// with full deserialization.
///
/// ```ignore
/// #[derive(CarbonDeserialize)]
/// #[carbon(discriminator = "0x1234")]
/// struct MyStruct {
///     id: u32,
///     data: String,
/// }
/// ```
///
/// # Example
///
/// ```ignore
/// use carbon_proc_macros::CarbonDeserialize;
///
/// #[derive(CarbonDeserialize)]
/// #[carbon(discriminator = "0x01")]
/// struct Message {
///     header: u16,
///     body: Vec<u8>,
/// }
///
/// let bytes = vec![0x01, 0x00, 0x10, 0x20, 0x30]; // Serialized data
/// let message = Message::deserialize(&bytes)
///     .expect("Failed to deserialize `Message`");
/// ```
///
/// # Parameters
///
/// - `input_token_stream`: A `TokenStream` containing the syntax tree of the
///   input type (struct or enum). The macro parses this to generate the
///   corresponding `CarbonDeserialize` implementation.
///
/// # Return
///
/// Returns a `TokenStream` representing the generated `CarbonDeserialize`
/// implementation. The function expects the target type to implement the
/// `borsh::BorshDeserialize` trait to support deserialization.
///
/// # Notes
///
/// - The `#[carbon(discriminator = "0x...")]` attribute is optional. If not
///   provided, the deserialization proceeds without a discriminator check.
/// - Ensure the discriminator matches the data's format exactly, as the
///   deserialization will return `None` if there is a mismatch.
/// - The macro will panic if the discriminator is invalid or not provided
///   correctly as a hex string when expected.
///
/// # Errors
///
/// - The macro will return `None` during deserialization if the data is shorter
///   than the discriminator or if there is a mismatch between the provided and
///   expected discriminators.
#[proc_macro_derive(CarbonDeserialize, attributes(carbon))]
pub fn carbon_deserialize_derive(input_token_stream: TokenStream) -> TokenStream {
    let derive_input = input_token_stream.clone();
    let input = parse_macro_input!(derive_input as DeriveInput);
    let name = &input.ident;

    let discriminator = get_discriminator(name, &input.attrs).unwrap_or(quote! {
      impl #name { pub fn discriminator() -> [u8; 0] { [] } }
    });
    let deser = gen_borsh_deserialize(input_token_stream);

    let expanded = quote! {
        #discriminator
        #deser

        #[automatically_derived]
        impl carbon_core::deserialize::CarbonDeserialize for #name {
            fn deserialize(data: &[u8]) -> Option<Self> {
                let discriminator = #name::discriminator();
                if data.len() < discriminator.len() {
                    return None;
                }

<<<<<<< HEAD
                let (disc, rest) = data.split_at(discriminator.len());
                if disc != discriminator.as_slice() {
                    return None;
                }

                carbon_core::borsh::BorshDeserialize::try_from_slice(rest).ok()
=======

                let (disc, mut rest) = data.split_at(discriminator.len());
                if disc != discriminator {
                    return None;
                }

                 match carbon_core::borsh::BorshDeserialize::deserialize(&mut rest) {
                    Ok(res) => {
                        if !rest.is_empty() {
                            carbon_core::log::warn!(
                                "Not all bytes were read when deserializing {}: {} bytes remaining",
                                stringify!(#name),
                                rest.len(),
                            );
                        }
                        Some(res)
                    }
                    Err(_) => None,
                }
>>>>>>> c833334c
            }
        }
    };

    TokenStream::from(expanded)
}

/// Generates an implementation of the `CarbonDeserialize` trait for a given
/// type.
///
/// This procedural macro automatically derives the `CarbonDeserialize` trait
/// for structs, enums, or unions, enabling them to be deserialized using Borsh
/// serialization format. The generated implementation includes type checking
/// and allows for customized deserialization using the `#[carbon]` attribute to
/// specify a unique discriminator for the type.
///
/// # Syntax
///
/// To use this macro, annotate the target type with
/// `#[derive(CarbonDeserialize)]`. Optionally, you can specify a
/// `#[carbon(discriminator = "...")]` attribute to define a custom
/// discriminator, which will be checked during deserialization.
///
/// # Example
///
/// ```ignore
/// use carbon_proc_macros::CarbonDeserialize;
///
/// #[derive(CarbonDeserialize)]
/// #[carbon(discriminator = "0x1234")]
/// struct MyStruct {
///     id: u32,
///     name: String,
/// }
///
/// let bytes = ...; // serialized bytes
/// let my_struct = MyStruct::deserialize(&bytes)
///     .expect("Failed to deserialize `MyStruct`");
/// ```
///
/// # Parameters
///
/// - `input_token_stream`: A `TokenStream` containing the parsed syntax tree of
///   the target type definition. This input is processed to generate the
///   appropriate `CarbonDeserialize` implementation.
///
/// # Return
///
/// Returns a `TokenStream` containing the implementation of the
/// `CarbonDeserialize` trait for the given type. If successful, this enables
/// Borsh deserialization with the custom discriminator check.
///
/// # Errors
///
/// This macro will panic if the target type is not a struct, enum, or union, as
/// these are the only supported forms for `CarbonDeserialize` derivation.
/// Additionally, an invalid or missing `#[carbon]` attribute may result in a
/// deserialization failure due to discriminator mismatch.
///
/// # Notes
///
/// - Ensure the discriminator length matches the expected format in serialized
///   data; otherwise, deserialization will return `None`.
/// - This macro leverages the Borsh serialization framework and assumes that
///   the type implements `BorshDeserialize` for successful deserialization.
fn gen_borsh_deserialize(input: TokenStream) -> TokenStream2 {
    let cratename = Ident::new("borsh", Span::call_site());

    let item: Item = syn::parse(input).expect("Failed to parse input");
    let res = match item {
        Item::Struct(item) => struct_de(&item, cratename),
        Item::Enum(item) => enum_de(&item, cratename),
        Item::Union(item) => union_de(&item, cratename),
        // Derive macros can only be defined on structs, enums, and unions.
        _ => unreachable!(),
    };

    match res {
        Ok(res) => res,
        Err(err) => err.to_compile_error(),
    }
}

/// Extracts the discriminator value from a set of attributes.
///
/// This function searches through a list of attributes for a `carbon` attribute
/// containing a `discriminator` key in the format `carbon(discriminator =
/// "0x...")`. If found, it parses the discriminator as a hexadecimal string and
/// returns it as a byte slice within a `TokenStream`. If the
/// `carbon(discriminator = "...")` attribute is not present, the function
/// returns `None`.
///
/// # Syntax
///
/// The attribute should be specified in the format:
///
/// ```ignore
/// #[carbon(discriminator = "0x...")]
/// ```
///
/// # Example
///
/// ```ignore
/// use syn::Attribute;
///
/// // Example attribute with a discriminator
/// let attrs: Vec<Attribute> = vec![parse_quote!(#[carbon(discriminator = "0x1234")])];
/// let discriminator = get_discriminator(&attrs);
///
/// assert!(discriminator.is_some());
/// ```
///
/// # Parameters
///
/// - `attrs`: A reference to a slice of `syn::Attribute` items. These represent
///   the attributes attached to a Rust item, from which the function will
///   attempt to extract the discriminator.
///
/// # Return
///
/// Returns an `Option<TokenStream>` containing the parsed byte slice if a
/// valid `carbon(discriminator = "...")` attribute is found. If the attribute
/// is not present, or if the value is not a valid hexadecimal string, the
/// function returns `None`.
///
/// # Errors
///
/// If the `carbon(discriminator = "...")` attribute contains an invalid hex
/// string, this function will panic with an error message indicating
/// "Invalid hex string". To avoid runtime panics, ensure that the hex string
/// provided is correctly formatted.
///
/// # Notes
///
/// - The `discriminator` value must be a hexadecimal string prefixed with "0x".
/// - If the hex string is invalid, an error will be raised; consider adding
///   further error handling if required for your application.
fn get_discriminator(
    struct_name: &Ident,
    attrs: &[syn::Attribute],
) -> Option<quote::__private::TokenStream> {
    attrs.iter().find_map(|attr| {
        if attr.path.is_ident("carbon") {
            attr.parse_meta().ok().and_then(|meta| {
                if let Meta::List(list) = meta {
                    list.nested.iter().find_map(|nested| {
                        if let NestedMeta::Meta(Meta::NameValue(nv)) = nested {
                            if nv.path.is_ident("discriminator") {
                                if let Lit::Str(lit_str) = &nv.lit {
                                    let disc_str = lit_str.value();
                                    let disc_bytes = hex::decode(disc_str.trim_start_matches("0x"))
                                        .expect("Invalid hex string");
                                    let len = disc_bytes.len();
                                    let tokens = quote! {
                                        impl #struct_name {
                                            pub fn discriminator() -> [u8; #len] {
                                                [#(#disc_bytes),*]
                                            }
                                        }
                                    };
                                    return Some(tokens);
                                }
                            }
                        }
                        None
                    })
                } else {
                    None
                }
            })
        } else {
            None
        }
    })
}

/// Represents the parsed input for the `instruction_decoder_collection!` macro.
///
/// The `InstructionMacroInput` struct holds the essential elements required
/// to generate instruction decoding logic within the
/// `instruction_decoder_collection!` macro. It includes the names of the enums
/// for instructions, instruction types, and programs, along with a collection
/// of `InstructionEntry` mappings that define the relationships between program
/// variants, decoder expressions, and instruction types.
///
/// # Fields
///
/// - `instructions_enum_name`: The identifier for the enum representing the
///   instructions. This enum contains the primary instruction variants to be
///   used within the macro.
/// - `instruction_types_enum_name`: The identifier for the enum representing
///   the various types of instructions. This enum categorizes instructions by
///   their specific types.
/// - `programs_enum_name`: The identifier for the enum representing the
///   programs. This enum is used to identify different programs and their
///   corresponding variants in the macro.
/// - `entries`: A vector of `InstructionEntry` items, each of which maps a
///   program variant to a decoder expression and an instruction type, defining
///   how each instruction should be processed.
///
/// # Example
///
/// ```ignore
/// use syn::Ident;
/// use syn::parse_quote;
///
/// let instructions_enum_name: Ident = parse_quote!(InstructionsEnum);
/// let instruction_types_enum_name: Ident = parse_quote!(InstructionTypesEnum);
/// let programs_enum_name: Ident = parse_quote!(ProgramsEnum);
/// let entries = vec![
///     InstructionEntry {
///         program_variant: parse_quote!(MyProgram),
///         decoder_expr: parse_quote!(my_decoder),
///         instruction_type: parse_quote!(MyInstructionType),
///     },
/// ];
///
/// let input = InstructionMacroInput {
///     instructions_enum_name,
///     instruction_types_enum_name,
///     programs_enum_name,
///     entries,
/// };
/// ```
///
/// # Usage
///
/// The `InstructionMacroInput` struct is primarily used within procedural
/// macros for parsing and storing elements required for generating complex
/// decoding logic. Each field serves a specific role in defining how
/// instructions are categorized, decoded, and mapped to programs.
///
/// # Notes
///
/// - Ensure that all identifiers correspond to valid enums in your macro
///   context, as these will be referenced directly when generating code.
/// - The `entries` vector should contain an `InstructionEntry` for each mapping
///   you wish to include. Each entry specifies a program variant and the logic
///   to decode its instructions.
struct InstructionMacroInput {
    instructions_enum_name: Ident,
    instruction_types_enum_name: Ident,
    programs_enum_name: Ident,
    entries: Vec<InstructionEntry>,
}

/// Represents a mapping between a program variant, its decoder expression, and
/// an instruction type.
///
/// The `InstructionEntry` struct is used to define individual mappings within
/// the `instruction_decoder_collection!` macro. Each entry specifies a unique
/// program variant, decoder for its instructions, and the
/// resulting instruction type. This structure enables the macro to understand
/// and process different program instructions efficiently.
///
/// # Fields
///
/// - `program_variant`: An `Ident` representing the variant of the program
///   enum. This is used to match against specific programs within the macro.
/// - `decoder_expr`: An expression (`syn::Expr`) that defines the decoding
///   logic for this program variant.
/// - `instruction_type`: A `TypePath` that specifies the type of instruction
///   resulting from the decoding process. This type should correspond to one of
///   the variants in the instruction types enum.
///
/// # Example
///
/// ```ignore
/// 
/// let program_variant: Ident = parse_quote!(MyProgram);
/// let decoder_expr: Expr = parse_quote!(MyDecoder);
/// let instruction_type: TypePath = parse_quote!(MyInstructionType);
///
/// let entry = InstructionEntry {
///     program_variant,
///     decoder_expr,
///     instruction_type,
/// };
/// ```
///
/// # Usage
///
/// The `InstructionEntry` struct is used as part of a vector within the
/// `InstructionMacroInput` struct. Each entry allows the macro to handle
/// multiple programs and their associated instruction types in a modular
/// and scalable manner. By specifying each program's decoding logic and
/// instruction type, the macro can dynamically adapt to different program
/// requirements.
///
/// # Notes
///
/// - Ensure that `decoder_expr` correctly implements the decoding functionality
///   expected by the associated `instruction_type`. Misalignment between the
///   decoder expression and the expected instruction type can lead to runtime
///   errors.
/// - This struct is typically not used standalone but as part of a collection
///   that defines multiple program-instruction mappings for procedural macros.
struct InstructionEntry {
    program_variant: Ident,
    decoder_expr: syn::Expr,
    instruction_type: TypePath,
}

/// Parses input for the `instruction_decoder_collection!` macro.
///
/// This implementation of the `Parse` trait is responsible for parsing the
/// input provided to the `instruction_decoder_collection!` macro. It expects a
/// comma-separated sequence of identifiers followed by a series of
/// `InstructionEntry` items, which define mappings between program variants,
/// decoder expressions, and instruction types. These entries are collected into
/// an `InstructionMacroInput` struct, which can then be used to generate
/// instruction decoding logic.
///
/// # Syntax
///
/// The input format for the macro should follow this structure:
///
/// ```ignore
/// instruction_decoder_collection!(
///     InstructionsEnum, InstructionTypesEnum, ProgramsEnum,
///     ProgramVariant => decoder_expr => InstructionType,
///     ProgramVariant => decoder_expr => InstructionType,
///     ...
/// );
/// ```
///
/// - `InstructionsEnum`: Identifier for the enum representing instruction names
///   with data.
/// - `InstructionTypesEnum`: Identifier for the enum representing types of
///   instructions.
/// - `ProgramsEnum`: Identifier for the enum representing program types.
/// - Each `InstructionEntry` consists of a program variant, a decoder
///   expression, and an instruction type, separated by `=>` and followed by a
///   comma.
///
/// # Example
///
/// ```ignore
/// 
/// let input = parse_quote! {
///     MyInstructionsEnum, MyInstructionTypesEnum, MyProgramsEnum,
///     MyProgram => my_decoder => MyInstruction,
///     AnotherProgram => another_decoder => AnotherInstruction,
/// };
///
/// let parsed_input: InstructionMacroInput = syn::parse2(input)
///     .expect("Failed to parse macro input");
/// ```
///
/// # Parameters
///
/// - `input`: A `ParseStream` representing the macro input, expected to
///   contain:
///   - An enum name for instructions
///   - An enum name for instruction types
///   - An enum name for program types
///   - A series of `InstructionEntry` mappings for program variants and
///     instructions.
///
/// # Return
///
/// Returns a `syn::Result<Self>`, which will be an `InstructionMacroInput`
/// containing the parsed components if successful. On failure, returns a
/// `syn::Error` indicating the specific parsing issue.
///
/// # Notes
///
/// - The macro requires the input format to be strictly adhered to, with commas
///   separating the enum identifiers and each `InstructionEntry` mapping.
///   Ensure that all mappings include `=>` separators between program variants,
///   decoder expressions, and instruction types.
/// - This parsing process is typically used within a procedural macro and may
///   be subject to Rust's macro hygiene and parsing rules.
///
/// # Errors
///
/// An error will be returned if:
/// - An identifier or component is missing or improperly formatted
/// - The input stream does not conform to the expected comma-separated format
impl Parse for InstructionMacroInput {
    fn parse(input: ParseStream) -> syn::Result<Self> {
        let instructions_enum_name: Ident = input.parse()?;
        input.parse::<Token![,]>()?;
        let instruction_types_enum_name: Ident = input.parse()?;
        input.parse::<Token![,]>()?;
        let programs_enum_name: Ident = input.parse()?;
        input.parse::<Token![,]>()?;

        let mut entries = Vec::new();

        while !input.is_empty() {
            let program_variant: Ident = input.parse()?;
            input.parse::<Token![=>]>()?;
            let decoder_expr: syn::Expr = input.parse()?;
            input.parse::<Token![=>]>()?;
            let instruction_type: TypePath = input.parse()?;

            entries.push(InstructionEntry {
                program_variant,
                decoder_expr,
                instruction_type,
            });

            if input.peek(Token![,]) {
                input.parse::<Token![,]>()?;
            }
        }

        Ok(InstructionMacroInput {
            instructions_enum_name,
            instruction_types_enum_name,
            programs_enum_name,
            entries,
        })
    }
}

/// Generates a collection of instruction decoders and associated enums.
///
/// This macro creates a set of enums and implementations to handle decoding
/// of instructions for multiple Solana programs. It generates:
/// 1. An enum for all instructions
/// 2. An enum for all instruction types
/// 3. An enum for all programs
/// 4. An implementation of InstructionDecoderCollection trait
///
/// # Syntax
///
/// The macro takes the following arguments:
/// 1. Name for the all-encompassing instructions enum
/// 2. Name for the all-encompassing instruction types enum
/// 3. Name for the programs enum
/// 4. One or more entries, each consisting of:
///    - Program variant name
///    - Decoder expression
///    - Instruction enum for the program
///
/// # Example
///
/// ```ignore
/// instruction_decoder_collection!(
///     AllInstructions, AllInstructionTypes, AllPrograms,
///     JupSwap => JupiterDecoder => JupiterInstruction,
///     MeteoraSwap => MeteoraDecoder => MeteoraInstruction
/// );
/// ```
///
///
/// This example will generate:
/// - AllInstructions enum with variants JupSwap(JupiterInstruction) and
///   MeteoraSwap(MeteoraInstruction)
/// - AllInstructionTypes enum with variants JupSwap(JupiterInstructionType) and
///   MeteoraSwap(MeteoraInstructionType)
/// - AllPrograms enum with variants JupSwap and MeteoraSwap
/// - An implementation of InstructionDecoderCollection for AllInstructions
///
/// # Generated Code
///
/// The macro generates the following:
/// 1. An enum AllInstructions containing variants for each program's
///    instructions
/// 2. An enum AllInstructionTypes containing variants for each program's
///    instruction types
/// 3. An enum AllPrograms listing all programs
/// 4. An implementation of InstructionDecoderCollection for AllInstructions,
///    including:
///    - parse_instruction method to decode instructions
///    - get_type method to retrieve the instruction type
///
/// # Note
///
/// Ensure that all necessary types (e.g., DecodedInstruction,
/// InstructionDecoderCollection) are in scope where this macro is used.
#[proc_macro]
pub fn instruction_decoder_collection(input: TokenStream) -> TokenStream {
    let input = parse_macro_input!(input as InstructionMacroInput);

    let instructions_enum_name = input.instructions_enum_name;
    let instruction_types_enum_name = input.instruction_types_enum_name;
    let programs_enum_name = input.programs_enum_name;
    let entries = input.entries;

    let mut instruction_variants = Vec::new();
    let mut instruction_type_variants = Vec::new();
    let mut program_variants = Vec::new();
    let mut parse_instruction_arms = Vec::new();
    let mut get_type_arms = Vec::new();

    for entry in entries {
        let program_variant = entry.program_variant;
        let decoder_expr = entry.decoder_expr;
        let instruction_type = entry.instruction_type;

        let instruction_enum_ident = &instruction_type
            .path
            .segments
            .last()
            .expect("segment")
            .ident;
        let instruction_type_ident = format_ident!("{}Type", instruction_enum_ident);

        instruction_variants.push(quote! {
            #program_variant(#instruction_enum_ident)
        });
        instruction_type_variants.push(quote! {
            #program_variant(#instruction_type_ident)
        });
        program_variants.push(quote! {
            #program_variant
        });

        parse_instruction_arms.push(quote! {
            if let Some(decoded_instruction) = #decoder_expr.decode_instruction(&instruction) {
                return Some(carbon_core::instruction::DecodedInstruction {
                    program_id: instruction.program_id,
                    accounts: instruction.accounts.clone(),
                    data: #instructions_enum_name::#program_variant(decoded_instruction.data),
                });
            }
        });

        get_type_arms.push(quote! {
            #instructions_enum_name::#program_variant(instruction) => {
                #instruction_types_enum_name::#program_variant(instruction.get_instruction_type())
            }
        });
    }

    let expanded = quote! {
        #[derive(Debug, Clone, std::hash::Hash, serde::Serialize, serde::Deserialize, PartialEq, Eq)]
        pub enum #instructions_enum_name {
            #(#instruction_variants),*
        }

        #[derive(Debug, Clone, PartialEq, Eq, serde::Serialize)]
        pub enum #instruction_types_enum_name {
            #(#instruction_type_variants),*
        }

        #[derive(Debug, Clone, PartialEq, Eq, serde::Serialize)]
        pub enum #programs_enum_name {
            #(#program_variants),*
        }

        impl carbon_core::collection::InstructionDecoderCollection for #instructions_enum_name {
            type InstructionType = #instruction_types_enum_name;

            fn parse_instruction(
                instruction: &solana_instruction::Instruction
            ) -> Option<carbon_core::instruction::DecodedInstruction<Self>> {
                #(#parse_instruction_arms)*
                None
            }

            fn get_type(&self) -> Self::InstructionType {
                match self {
                    #(#get_type_arms),*
                }
            }
        }
    };

    TokenStream::from(expanded)
}

/// Derives a corresponding `InstructionType` enum for a given enum.
///
/// This procedural macro generates an `InstructionType` enum that mirrors the
/// variants of the specified input enum. The `InstructionType` enum contains
/// only the variant names, without any associated data. This is particularly
/// useful for implementations that require a simplified representation of
/// instruction types, such as in `InstructionDecoderCollection`.
///
/// # Syntax
///
/// To use this macro, annotate your enum with `#[derive(InstructionType)]`.
/// This will automatically create an `InstructionType` enum with the same
/// variant names as your original enum, suffixed with `Type`. Additionally,
/// a `get_instruction_type` method will be implemented on the original enum,
/// returning the corresponding `InstructionType` variant for each instance.
///
/// ```ignore
/// #[derive(InstructionType)]
/// enum MyEnum {
///     VariantOne,
///     VariantTwo(u32),
///     VariantThree { data: String },
/// }
/// ```
///
/// The derived `InstructionType` enum will look like:
///
/// ```rust
/// #[derive(Debug, Clone, PartialEq, Eq, serde::Serialize)]
/// pub enum MyEnumType {
///     VariantOne,
///     VariantTwo,
///     VariantThree,
/// }
/// ```
///
/// # Example
///
/// ```rust
/// use carbon_proc_macros::InstructionType;
///
/// #[derive(InstructionType)]
/// enum Instructions {
///     NoData,
///     WithData(u64),
///     NamedData { field: String },
/// }
///
/// let inst = Instructions::WithData(42);
/// let inst_type = inst.get_instruction_type();
///
/// assert_eq!(inst_type, InstructionsType::WithData);
/// ```
///
/// # Parameters
///
/// - `input`: A `TokenStream` representing the input enum, which is parsed to
///   extract variant names and generate the `InstructionType` enum. Each
///   variant is processed without any associated data.
///
/// # Return
///
/// Returns a `TokenStream` containing the expanded code for the generated
/// `InstructionType` enum and the implementation of the `get_instruction_type`
/// method on the original enum.
///
/// # Notes
///
/// - This macro will only derive an `InstructionType` enum for the input enum.
///   It does not modify or remove any data associated with the original enum
///   variants.
/// - The generated `InstructionType` enum derives `Debug`, `Clone`,
///   `PartialEq`, `Eq`, and `serde::Serialize`, making it suitable for use in
///   serialization contexts as well as comparison and debugging.
#[proc_macro_derive(InstructionType)]
pub fn instruction_type_derive(input: TokenStream) -> TokenStream {
    let input = parse_macro_input!(input as ItemEnum);

    let enum_name = &input.ident;
    let instruction_type_name = format_ident!("{}Type", enum_name);

    let variants = input.variants.iter().map(|v| {
        let variant_ident = &v.ident;
        quote! {
            #variant_ident
        }
    });

    let instruction_type_enum = quote! {
        #[derive(Debug, Clone, PartialEq, Eq, serde::Serialize)]
        pub enum #instruction_type_name {
            #(#variants),*
        }
    };

    let get_instruction_type_arms = input.variants.iter().map(|v| {
        let variant_ident = &v.ident;
        if let syn::Fields::Unit = v.fields {
            quote! {
                Self::#variant_ident => #instruction_type_name::#variant_ident,
            }
        } else if let syn::Fields::Unnamed(_) = v.fields {
            quote! {
                Self::#variant_ident(..) => #instruction_type_name::#variant_ident,
            }
        } else if let syn::Fields::Named(_) = v.fields {
            quote! {
                Self::#variant_ident { .. } => #instruction_type_name::#variant_ident,
            }
        } else {
            quote! {}
        }
    });

    let impl_get_instruction_type = quote! {
        impl #enum_name {
            pub fn get_instruction_type(&self) -> #instruction_type_name {
                match self {
                    #(#get_instruction_type_arms)*
                }
            }
        }
    };

    let expanded = quote! {
        #instruction_type_enum

        #impl_get_instruction_type
    };

    TokenStream::from(expanded)
}<|MERGE_RESOLUTION|>--- conflicted
+++ resolved
@@ -1,872 +1,863 @@
-//! # Carbon Proc Macros
-//!
-//! `carbon-proc-macros` is a collection of procedural macros designed to
-//! simplify and enhance Rust-based development for Solana programs using the
-//! Carbon framework. This crate provides macros for generating
-//! deserialization implementations, instruction decoders, and type conversions.
-//!
-//! ## Overview
-//!
-//! The macros in this crate are intended to streamline common patterns
-//! encountered when working with Carbon, particularly around deserialization,
-//! instruction decoding, and structuring custom types. By leveraging
-//! `carbon-proc-macros`, you can reduce the amount of manual coding and ensure
-//! consistent, performant handling of Solana-specific data structures.
-//!
-//! ## Key Features
-//!
-//! - **`CarbonDeserialize`**: Automatically implement the `CarbonDeserialize`
-//!   trait for structs and enums, enabling Borsh-based deserialization with
-//!   optional discriminators for type validation.
-//! - **`Instruction Decoder Collection`**: Create and manage complex
-//!   instruction decoders for multiple Solana programs, simplifying how
-//!   instructions are parsed and categorized.
-//! - **`InstructionType` Derivation**: Derive `InstructionType` enums that
-//!   mirror existing enum structures, providing a simplified, data-free version
-//!   of each variant.
-//!
-//! ## Usage
-//!
-//! To use any of the provided macros, simply import the desired macro into your
-//! Rust program and apply it to the relevant struct or enum.
-//!
-//! ## Notes
-//!
-//! - This crate relies on the `borsh` library for serialization and
-//!   deserialization, so ensure the relevant dependencies are included in your
-//!   project.
-//! - The macros provided are optimized for use within the Carbon framework.
-//!
-//! ## Contribution
-//!
-//! Contributions are welcome! If you have ideas for improving or expanding the
-//! functionality of `carbon_macros`, please consider submitting a pull request
-//! or opening an issue on the project’s GitHub repository.
-use {
-    borsh_derive_internal::*,
-    proc_macro::TokenStream,
-    proc_macro2::{Span, TokenStream as TokenStream2},
-    quote::{format_ident, quote},
-    syn::{
-        parse::{Parse, ParseStream},
-        parse_macro_input, DeriveInput, Ident, Item, ItemEnum, Lit, Meta, NestedMeta, Token,
-        TypePath,
-    },
-};
-
-/// Automatically generates an implementation of the `CarbonDeserialize` trait.
-///
-/// This derive macro creates the `CarbonDeserialize` implementation for a given
-/// struct or enum, enabling deserialization from a byte slice using the `borsh`
-/// serialization format. If a field in the struct or enum is marked with the
-/// `#[carbon(discriminator)]` attribute, the macro uses this field's value as a
-/// discriminator to match and validate data during deserialization.
-///
-/// # Syntax
-///
-/// To use this macro, annotate your struct or enum with
-/// `#[derive(CarbonDeserialize)]`. Optionally, use the `#[carbon(discriminator
-/// = "0x...")]` attribute to specify a unique discriminator for this type. This
-/// discriminator is validated at the start of the byte slice before proceeding
-/// with full deserialization.
-///
-/// ```ignore
-/// #[derive(CarbonDeserialize)]
-/// #[carbon(discriminator = "0x1234")]
-/// struct MyStruct {
-///     id: u32,
-///     data: String,
-/// }
-/// ```
-///
-/// # Example
-///
-/// ```ignore
-/// use carbon_proc_macros::CarbonDeserialize;
-///
-/// #[derive(CarbonDeserialize)]
-/// #[carbon(discriminator = "0x01")]
-/// struct Message {
-///     header: u16,
-///     body: Vec<u8>,
-/// }
-///
-/// let bytes = vec![0x01, 0x00, 0x10, 0x20, 0x30]; // Serialized data
-/// let message = Message::deserialize(&bytes)
-///     .expect("Failed to deserialize `Message`");
-/// ```
-///
-/// # Parameters
-///
-/// - `input_token_stream`: A `TokenStream` containing the syntax tree of the
-///   input type (struct or enum). The macro parses this to generate the
-///   corresponding `CarbonDeserialize` implementation.
-///
-/// # Return
-///
-/// Returns a `TokenStream` representing the generated `CarbonDeserialize`
-/// implementation. The function expects the target type to implement the
-/// `borsh::BorshDeserialize` trait to support deserialization.
-///
-/// # Notes
-///
-/// - The `#[carbon(discriminator = "0x...")]` attribute is optional. If not
-///   provided, the deserialization proceeds without a discriminator check.
-/// - Ensure the discriminator matches the data's format exactly, as the
-///   deserialization will return `None` if there is a mismatch.
-/// - The macro will panic if the discriminator is invalid or not provided
-///   correctly as a hex string when expected.
-///
-/// # Errors
-///
-/// - The macro will return `None` during deserialization if the data is shorter
-///   than the discriminator or if there is a mismatch between the provided and
-///   expected discriminators.
-#[proc_macro_derive(CarbonDeserialize, attributes(carbon))]
-pub fn carbon_deserialize_derive(input_token_stream: TokenStream) -> TokenStream {
-    let derive_input = input_token_stream.clone();
-    let input = parse_macro_input!(derive_input as DeriveInput);
-    let name = &input.ident;
-
-    let discriminator = get_discriminator(name, &input.attrs).unwrap_or(quote! {
-      impl #name { pub fn discriminator() -> [u8; 0] { [] } }
-    });
-    let deser = gen_borsh_deserialize(input_token_stream);
-
-    let expanded = quote! {
-        #discriminator
-        #deser
-
-        #[automatically_derived]
-        impl carbon_core::deserialize::CarbonDeserialize for #name {
-            fn deserialize(data: &[u8]) -> Option<Self> {
-                let discriminator = #name::discriminator();
-                if data.len() < discriminator.len() {
-                    return None;
-                }
-
-<<<<<<< HEAD
-                let (disc, rest) = data.split_at(discriminator.len());
-                if disc != discriminator.as_slice() {
-                    return None;
-                }
-
-                carbon_core::borsh::BorshDeserialize::try_from_slice(rest).ok()
-=======
-
-                let (disc, mut rest) = data.split_at(discriminator.len());
-                if disc != discriminator {
-                    return None;
-                }
-
-                 match carbon_core::borsh::BorshDeserialize::deserialize(&mut rest) {
-                    Ok(res) => {
-                        if !rest.is_empty() {
-                            carbon_core::log::warn!(
-                                "Not all bytes were read when deserializing {}: {} bytes remaining",
-                                stringify!(#name),
-                                rest.len(),
-                            );
-                        }
-                        Some(res)
-                    }
-                    Err(_) => None,
-                }
->>>>>>> c833334c
-            }
-        }
-    };
-
-    TokenStream::from(expanded)
-}
-
-/// Generates an implementation of the `CarbonDeserialize` trait for a given
-/// type.
-///
-/// This procedural macro automatically derives the `CarbonDeserialize` trait
-/// for structs, enums, or unions, enabling them to be deserialized using Borsh
-/// serialization format. The generated implementation includes type checking
-/// and allows for customized deserialization using the `#[carbon]` attribute to
-/// specify a unique discriminator for the type.
-///
-/// # Syntax
-///
-/// To use this macro, annotate the target type with
-/// `#[derive(CarbonDeserialize)]`. Optionally, you can specify a
-/// `#[carbon(discriminator = "...")]` attribute to define a custom
-/// discriminator, which will be checked during deserialization.
-///
-/// # Example
-///
-/// ```ignore
-/// use carbon_proc_macros::CarbonDeserialize;
-///
-/// #[derive(CarbonDeserialize)]
-/// #[carbon(discriminator = "0x1234")]
-/// struct MyStruct {
-///     id: u32,
-///     name: String,
-/// }
-///
-/// let bytes = ...; // serialized bytes
-/// let my_struct = MyStruct::deserialize(&bytes)
-///     .expect("Failed to deserialize `MyStruct`");
-/// ```
-///
-/// # Parameters
-///
-/// - `input_token_stream`: A `TokenStream` containing the parsed syntax tree of
-///   the target type definition. This input is processed to generate the
-///   appropriate `CarbonDeserialize` implementation.
-///
-/// # Return
-///
-/// Returns a `TokenStream` containing the implementation of the
-/// `CarbonDeserialize` trait for the given type. If successful, this enables
-/// Borsh deserialization with the custom discriminator check.
-///
-/// # Errors
-///
-/// This macro will panic if the target type is not a struct, enum, or union, as
-/// these are the only supported forms for `CarbonDeserialize` derivation.
-/// Additionally, an invalid or missing `#[carbon]` attribute may result in a
-/// deserialization failure due to discriminator mismatch.
-///
-/// # Notes
-///
-/// - Ensure the discriminator length matches the expected format in serialized
-///   data; otherwise, deserialization will return `None`.
-/// - This macro leverages the Borsh serialization framework and assumes that
-///   the type implements `BorshDeserialize` for successful deserialization.
-fn gen_borsh_deserialize(input: TokenStream) -> TokenStream2 {
-    let cratename = Ident::new("borsh", Span::call_site());
-
-    let item: Item = syn::parse(input).expect("Failed to parse input");
-    let res = match item {
-        Item::Struct(item) => struct_de(&item, cratename),
-        Item::Enum(item) => enum_de(&item, cratename),
-        Item::Union(item) => union_de(&item, cratename),
-        // Derive macros can only be defined on structs, enums, and unions.
-        _ => unreachable!(),
-    };
-
-    match res {
-        Ok(res) => res,
-        Err(err) => err.to_compile_error(),
-    }
-}
-
-/// Extracts the discriminator value from a set of attributes.
-///
-/// This function searches through a list of attributes for a `carbon` attribute
-/// containing a `discriminator` key in the format `carbon(discriminator =
-/// "0x...")`. If found, it parses the discriminator as a hexadecimal string and
-/// returns it as a byte slice within a `TokenStream`. If the
-/// `carbon(discriminator = "...")` attribute is not present, the function
-/// returns `None`.
-///
-/// # Syntax
-///
-/// The attribute should be specified in the format:
-///
-/// ```ignore
-/// #[carbon(discriminator = "0x...")]
-/// ```
-///
-/// # Example
-///
-/// ```ignore
-/// use syn::Attribute;
-///
-/// // Example attribute with a discriminator
-/// let attrs: Vec<Attribute> = vec![parse_quote!(#[carbon(discriminator = "0x1234")])];
-/// let discriminator = get_discriminator(&attrs);
-///
-/// assert!(discriminator.is_some());
-/// ```
-///
-/// # Parameters
-///
-/// - `attrs`: A reference to a slice of `syn::Attribute` items. These represent
-///   the attributes attached to a Rust item, from which the function will
-///   attempt to extract the discriminator.
-///
-/// # Return
-///
-/// Returns an `Option<TokenStream>` containing the parsed byte slice if a
-/// valid `carbon(discriminator = "...")` attribute is found. If the attribute
-/// is not present, or if the value is not a valid hexadecimal string, the
-/// function returns `None`.
-///
-/// # Errors
-///
-/// If the `carbon(discriminator = "...")` attribute contains an invalid hex
-/// string, this function will panic with an error message indicating
-/// "Invalid hex string". To avoid runtime panics, ensure that the hex string
-/// provided is correctly formatted.
-///
-/// # Notes
-///
-/// - The `discriminator` value must be a hexadecimal string prefixed with "0x".
-/// - If the hex string is invalid, an error will be raised; consider adding
-///   further error handling if required for your application.
-fn get_discriminator(
-    struct_name: &Ident,
-    attrs: &[syn::Attribute],
-) -> Option<quote::__private::TokenStream> {
-    attrs.iter().find_map(|attr| {
-        if attr.path.is_ident("carbon") {
-            attr.parse_meta().ok().and_then(|meta| {
-                if let Meta::List(list) = meta {
-                    list.nested.iter().find_map(|nested| {
-                        if let NestedMeta::Meta(Meta::NameValue(nv)) = nested {
-                            if nv.path.is_ident("discriminator") {
-                                if let Lit::Str(lit_str) = &nv.lit {
-                                    let disc_str = lit_str.value();
-                                    let disc_bytes = hex::decode(disc_str.trim_start_matches("0x"))
-                                        .expect("Invalid hex string");
-                                    let len = disc_bytes.len();
-                                    let tokens = quote! {
-                                        impl #struct_name {
-                                            pub fn discriminator() -> [u8; #len] {
-                                                [#(#disc_bytes),*]
-                                            }
-                                        }
-                                    };
-                                    return Some(tokens);
-                                }
-                            }
-                        }
-                        None
-                    })
-                } else {
-                    None
-                }
-            })
-        } else {
-            None
-        }
-    })
-}
-
-/// Represents the parsed input for the `instruction_decoder_collection!` macro.
-///
-/// The `InstructionMacroInput` struct holds the essential elements required
-/// to generate instruction decoding logic within the
-/// `instruction_decoder_collection!` macro. It includes the names of the enums
-/// for instructions, instruction types, and programs, along with a collection
-/// of `InstructionEntry` mappings that define the relationships between program
-/// variants, decoder expressions, and instruction types.
-///
-/// # Fields
-///
-/// - `instructions_enum_name`: The identifier for the enum representing the
-///   instructions. This enum contains the primary instruction variants to be
-///   used within the macro.
-/// - `instruction_types_enum_name`: The identifier for the enum representing
-///   the various types of instructions. This enum categorizes instructions by
-///   their specific types.
-/// - `programs_enum_name`: The identifier for the enum representing the
-///   programs. This enum is used to identify different programs and their
-///   corresponding variants in the macro.
-/// - `entries`: A vector of `InstructionEntry` items, each of which maps a
-///   program variant to a decoder expression and an instruction type, defining
-///   how each instruction should be processed.
-///
-/// # Example
-///
-/// ```ignore
-/// use syn::Ident;
-/// use syn::parse_quote;
-///
-/// let instructions_enum_name: Ident = parse_quote!(InstructionsEnum);
-/// let instruction_types_enum_name: Ident = parse_quote!(InstructionTypesEnum);
-/// let programs_enum_name: Ident = parse_quote!(ProgramsEnum);
-/// let entries = vec![
-///     InstructionEntry {
-///         program_variant: parse_quote!(MyProgram),
-///         decoder_expr: parse_quote!(my_decoder),
-///         instruction_type: parse_quote!(MyInstructionType),
-///     },
-/// ];
-///
-/// let input = InstructionMacroInput {
-///     instructions_enum_name,
-///     instruction_types_enum_name,
-///     programs_enum_name,
-///     entries,
-/// };
-/// ```
-///
-/// # Usage
-///
-/// The `InstructionMacroInput` struct is primarily used within procedural
-/// macros for parsing and storing elements required for generating complex
-/// decoding logic. Each field serves a specific role in defining how
-/// instructions are categorized, decoded, and mapped to programs.
-///
-/// # Notes
-///
-/// - Ensure that all identifiers correspond to valid enums in your macro
-///   context, as these will be referenced directly when generating code.
-/// - The `entries` vector should contain an `InstructionEntry` for each mapping
-///   you wish to include. Each entry specifies a program variant and the logic
-///   to decode its instructions.
-struct InstructionMacroInput {
-    instructions_enum_name: Ident,
-    instruction_types_enum_name: Ident,
-    programs_enum_name: Ident,
-    entries: Vec<InstructionEntry>,
-}
-
-/// Represents a mapping between a program variant, its decoder expression, and
-/// an instruction type.
-///
-/// The `InstructionEntry` struct is used to define individual mappings within
-/// the `instruction_decoder_collection!` macro. Each entry specifies a unique
-/// program variant, decoder for its instructions, and the
-/// resulting instruction type. This structure enables the macro to understand
-/// and process different program instructions efficiently.
-///
-/// # Fields
-///
-/// - `program_variant`: An `Ident` representing the variant of the program
-///   enum. This is used to match against specific programs within the macro.
-/// - `decoder_expr`: An expression (`syn::Expr`) that defines the decoding
-///   logic for this program variant.
-/// - `instruction_type`: A `TypePath` that specifies the type of instruction
-///   resulting from the decoding process. This type should correspond to one of
-///   the variants in the instruction types enum.
-///
-/// # Example
-///
-/// ```ignore
-/// 
-/// let program_variant: Ident = parse_quote!(MyProgram);
-/// let decoder_expr: Expr = parse_quote!(MyDecoder);
-/// let instruction_type: TypePath = parse_quote!(MyInstructionType);
-///
-/// let entry = InstructionEntry {
-///     program_variant,
-///     decoder_expr,
-///     instruction_type,
-/// };
-/// ```
-///
-/// # Usage
-///
-/// The `InstructionEntry` struct is used as part of a vector within the
-/// `InstructionMacroInput` struct. Each entry allows the macro to handle
-/// multiple programs and their associated instruction types in a modular
-/// and scalable manner. By specifying each program's decoding logic and
-/// instruction type, the macro can dynamically adapt to different program
-/// requirements.
-///
-/// # Notes
-///
-/// - Ensure that `decoder_expr` correctly implements the decoding functionality
-///   expected by the associated `instruction_type`. Misalignment between the
-///   decoder expression and the expected instruction type can lead to runtime
-///   errors.
-/// - This struct is typically not used standalone but as part of a collection
-///   that defines multiple program-instruction mappings for procedural macros.
-struct InstructionEntry {
-    program_variant: Ident,
-    decoder_expr: syn::Expr,
-    instruction_type: TypePath,
-}
-
-/// Parses input for the `instruction_decoder_collection!` macro.
-///
-/// This implementation of the `Parse` trait is responsible for parsing the
-/// input provided to the `instruction_decoder_collection!` macro. It expects a
-/// comma-separated sequence of identifiers followed by a series of
-/// `InstructionEntry` items, which define mappings between program variants,
-/// decoder expressions, and instruction types. These entries are collected into
-/// an `InstructionMacroInput` struct, which can then be used to generate
-/// instruction decoding logic.
-///
-/// # Syntax
-///
-/// The input format for the macro should follow this structure:
-///
-/// ```ignore
-/// instruction_decoder_collection!(
-///     InstructionsEnum, InstructionTypesEnum, ProgramsEnum,
-///     ProgramVariant => decoder_expr => InstructionType,
-///     ProgramVariant => decoder_expr => InstructionType,
-///     ...
-/// );
-/// ```
-///
-/// - `InstructionsEnum`: Identifier for the enum representing instruction names
-///   with data.
-/// - `InstructionTypesEnum`: Identifier for the enum representing types of
-///   instructions.
-/// - `ProgramsEnum`: Identifier for the enum representing program types.
-/// - Each `InstructionEntry` consists of a program variant, a decoder
-///   expression, and an instruction type, separated by `=>` and followed by a
-///   comma.
-///
-/// # Example
-///
-/// ```ignore
-/// 
-/// let input = parse_quote! {
-///     MyInstructionsEnum, MyInstructionTypesEnum, MyProgramsEnum,
-///     MyProgram => my_decoder => MyInstruction,
-///     AnotherProgram => another_decoder => AnotherInstruction,
-/// };
-///
-/// let parsed_input: InstructionMacroInput = syn::parse2(input)
-///     .expect("Failed to parse macro input");
-/// ```
-///
-/// # Parameters
-///
-/// - `input`: A `ParseStream` representing the macro input, expected to
-///   contain:
-///   - An enum name for instructions
-///   - An enum name for instruction types
-///   - An enum name for program types
-///   - A series of `InstructionEntry` mappings for program variants and
-///     instructions.
-///
-/// # Return
-///
-/// Returns a `syn::Result<Self>`, which will be an `InstructionMacroInput`
-/// containing the parsed components if successful. On failure, returns a
-/// `syn::Error` indicating the specific parsing issue.
-///
-/// # Notes
-///
-/// - The macro requires the input format to be strictly adhered to, with commas
-///   separating the enum identifiers and each `InstructionEntry` mapping.
-///   Ensure that all mappings include `=>` separators between program variants,
-///   decoder expressions, and instruction types.
-/// - This parsing process is typically used within a procedural macro and may
-///   be subject to Rust's macro hygiene and parsing rules.
-///
-/// # Errors
-///
-/// An error will be returned if:
-/// - An identifier or component is missing or improperly formatted
-/// - The input stream does not conform to the expected comma-separated format
-impl Parse for InstructionMacroInput {
-    fn parse(input: ParseStream) -> syn::Result<Self> {
-        let instructions_enum_name: Ident = input.parse()?;
-        input.parse::<Token![,]>()?;
-        let instruction_types_enum_name: Ident = input.parse()?;
-        input.parse::<Token![,]>()?;
-        let programs_enum_name: Ident = input.parse()?;
-        input.parse::<Token![,]>()?;
-
-        let mut entries = Vec::new();
-
-        while !input.is_empty() {
-            let program_variant: Ident = input.parse()?;
-            input.parse::<Token![=>]>()?;
-            let decoder_expr: syn::Expr = input.parse()?;
-            input.parse::<Token![=>]>()?;
-            let instruction_type: TypePath = input.parse()?;
-
-            entries.push(InstructionEntry {
-                program_variant,
-                decoder_expr,
-                instruction_type,
-            });
-
-            if input.peek(Token![,]) {
-                input.parse::<Token![,]>()?;
-            }
-        }
-
-        Ok(InstructionMacroInput {
-            instructions_enum_name,
-            instruction_types_enum_name,
-            programs_enum_name,
-            entries,
-        })
-    }
-}
-
-/// Generates a collection of instruction decoders and associated enums.
-///
-/// This macro creates a set of enums and implementations to handle decoding
-/// of instructions for multiple Solana programs. It generates:
-/// 1. An enum for all instructions
-/// 2. An enum for all instruction types
-/// 3. An enum for all programs
-/// 4. An implementation of InstructionDecoderCollection trait
-///
-/// # Syntax
-///
-/// The macro takes the following arguments:
-/// 1. Name for the all-encompassing instructions enum
-/// 2. Name for the all-encompassing instruction types enum
-/// 3. Name for the programs enum
-/// 4. One or more entries, each consisting of:
-///    - Program variant name
-///    - Decoder expression
-///    - Instruction enum for the program
-///
-/// # Example
-///
-/// ```ignore
-/// instruction_decoder_collection!(
-///     AllInstructions, AllInstructionTypes, AllPrograms,
-///     JupSwap => JupiterDecoder => JupiterInstruction,
-///     MeteoraSwap => MeteoraDecoder => MeteoraInstruction
-/// );
-/// ```
-///
-///
-/// This example will generate:
-/// - AllInstructions enum with variants JupSwap(JupiterInstruction) and
-///   MeteoraSwap(MeteoraInstruction)
-/// - AllInstructionTypes enum with variants JupSwap(JupiterInstructionType) and
-///   MeteoraSwap(MeteoraInstructionType)
-/// - AllPrograms enum with variants JupSwap and MeteoraSwap
-/// - An implementation of InstructionDecoderCollection for AllInstructions
-///
-/// # Generated Code
-///
-/// The macro generates the following:
-/// 1. An enum AllInstructions containing variants for each program's
-///    instructions
-/// 2. An enum AllInstructionTypes containing variants for each program's
-///    instruction types
-/// 3. An enum AllPrograms listing all programs
-/// 4. An implementation of InstructionDecoderCollection for AllInstructions,
-///    including:
-///    - parse_instruction method to decode instructions
-///    - get_type method to retrieve the instruction type
-///
-/// # Note
-///
-/// Ensure that all necessary types (e.g., DecodedInstruction,
-/// InstructionDecoderCollection) are in scope where this macro is used.
-#[proc_macro]
-pub fn instruction_decoder_collection(input: TokenStream) -> TokenStream {
-    let input = parse_macro_input!(input as InstructionMacroInput);
-
-    let instructions_enum_name = input.instructions_enum_name;
-    let instruction_types_enum_name = input.instruction_types_enum_name;
-    let programs_enum_name = input.programs_enum_name;
-    let entries = input.entries;
-
-    let mut instruction_variants = Vec::new();
-    let mut instruction_type_variants = Vec::new();
-    let mut program_variants = Vec::new();
-    let mut parse_instruction_arms = Vec::new();
-    let mut get_type_arms = Vec::new();
-
-    for entry in entries {
-        let program_variant = entry.program_variant;
-        let decoder_expr = entry.decoder_expr;
-        let instruction_type = entry.instruction_type;
-
-        let instruction_enum_ident = &instruction_type
-            .path
-            .segments
-            .last()
-            .expect("segment")
-            .ident;
-        let instruction_type_ident = format_ident!("{}Type", instruction_enum_ident);
-
-        instruction_variants.push(quote! {
-            #program_variant(#instruction_enum_ident)
-        });
-        instruction_type_variants.push(quote! {
-            #program_variant(#instruction_type_ident)
-        });
-        program_variants.push(quote! {
-            #program_variant
-        });
-
-        parse_instruction_arms.push(quote! {
-            if let Some(decoded_instruction) = #decoder_expr.decode_instruction(&instruction) {
-                return Some(carbon_core::instruction::DecodedInstruction {
-                    program_id: instruction.program_id,
-                    accounts: instruction.accounts.clone(),
-                    data: #instructions_enum_name::#program_variant(decoded_instruction.data),
-                });
-            }
-        });
-
-        get_type_arms.push(quote! {
-            #instructions_enum_name::#program_variant(instruction) => {
-                #instruction_types_enum_name::#program_variant(instruction.get_instruction_type())
-            }
-        });
-    }
-
-    let expanded = quote! {
-        #[derive(Debug, Clone, std::hash::Hash, serde::Serialize, serde::Deserialize, PartialEq, Eq)]
-        pub enum #instructions_enum_name {
-            #(#instruction_variants),*
-        }
-
-        #[derive(Debug, Clone, PartialEq, Eq, serde::Serialize)]
-        pub enum #instruction_types_enum_name {
-            #(#instruction_type_variants),*
-        }
-
-        #[derive(Debug, Clone, PartialEq, Eq, serde::Serialize)]
-        pub enum #programs_enum_name {
-            #(#program_variants),*
-        }
-
-        impl carbon_core::collection::InstructionDecoderCollection for #instructions_enum_name {
-            type InstructionType = #instruction_types_enum_name;
-
-            fn parse_instruction(
-                instruction: &solana_instruction::Instruction
-            ) -> Option<carbon_core::instruction::DecodedInstruction<Self>> {
-                #(#parse_instruction_arms)*
-                None
-            }
-
-            fn get_type(&self) -> Self::InstructionType {
-                match self {
-                    #(#get_type_arms),*
-                }
-            }
-        }
-    };
-
-    TokenStream::from(expanded)
-}
-
-/// Derives a corresponding `InstructionType` enum for a given enum.
-///
-/// This procedural macro generates an `InstructionType` enum that mirrors the
-/// variants of the specified input enum. The `InstructionType` enum contains
-/// only the variant names, without any associated data. This is particularly
-/// useful for implementations that require a simplified representation of
-/// instruction types, such as in `InstructionDecoderCollection`.
-///
-/// # Syntax
-///
-/// To use this macro, annotate your enum with `#[derive(InstructionType)]`.
-/// This will automatically create an `InstructionType` enum with the same
-/// variant names as your original enum, suffixed with `Type`. Additionally,
-/// a `get_instruction_type` method will be implemented on the original enum,
-/// returning the corresponding `InstructionType` variant for each instance.
-///
-/// ```ignore
-/// #[derive(InstructionType)]
-/// enum MyEnum {
-///     VariantOne,
-///     VariantTwo(u32),
-///     VariantThree { data: String },
-/// }
-/// ```
-///
-/// The derived `InstructionType` enum will look like:
-///
-/// ```rust
-/// #[derive(Debug, Clone, PartialEq, Eq, serde::Serialize)]
-/// pub enum MyEnumType {
-///     VariantOne,
-///     VariantTwo,
-///     VariantThree,
-/// }
-/// ```
-///
-/// # Example
-///
-/// ```rust
-/// use carbon_proc_macros::InstructionType;
-///
-/// #[derive(InstructionType)]
-/// enum Instructions {
-///     NoData,
-///     WithData(u64),
-///     NamedData { field: String },
-/// }
-///
-/// let inst = Instructions::WithData(42);
-/// let inst_type = inst.get_instruction_type();
-///
-/// assert_eq!(inst_type, InstructionsType::WithData);
-/// ```
-///
-/// # Parameters
-///
-/// - `input`: A `TokenStream` representing the input enum, which is parsed to
-///   extract variant names and generate the `InstructionType` enum. Each
-///   variant is processed without any associated data.
-///
-/// # Return
-///
-/// Returns a `TokenStream` containing the expanded code for the generated
-/// `InstructionType` enum and the implementation of the `get_instruction_type`
-/// method on the original enum.
-///
-/// # Notes
-///
-/// - This macro will only derive an `InstructionType` enum for the input enum.
-///   It does not modify or remove any data associated with the original enum
-///   variants.
-/// - The generated `InstructionType` enum derives `Debug`, `Clone`,
-///   `PartialEq`, `Eq`, and `serde::Serialize`, making it suitable for use in
-///   serialization contexts as well as comparison and debugging.
-#[proc_macro_derive(InstructionType)]
-pub fn instruction_type_derive(input: TokenStream) -> TokenStream {
-    let input = parse_macro_input!(input as ItemEnum);
-
-    let enum_name = &input.ident;
-    let instruction_type_name = format_ident!("{}Type", enum_name);
-
-    let variants = input.variants.iter().map(|v| {
-        let variant_ident = &v.ident;
-        quote! {
-            #variant_ident
-        }
-    });
-
-    let instruction_type_enum = quote! {
-        #[derive(Debug, Clone, PartialEq, Eq, serde::Serialize)]
-        pub enum #instruction_type_name {
-            #(#variants),*
-        }
-    };
-
-    let get_instruction_type_arms = input.variants.iter().map(|v| {
-        let variant_ident = &v.ident;
-        if let syn::Fields::Unit = v.fields {
-            quote! {
-                Self::#variant_ident => #instruction_type_name::#variant_ident,
-            }
-        } else if let syn::Fields::Unnamed(_) = v.fields {
-            quote! {
-                Self::#variant_ident(..) => #instruction_type_name::#variant_ident,
-            }
-        } else if let syn::Fields::Named(_) = v.fields {
-            quote! {
-                Self::#variant_ident { .. } => #instruction_type_name::#variant_ident,
-            }
-        } else {
-            quote! {}
-        }
-    });
-
-    let impl_get_instruction_type = quote! {
-        impl #enum_name {
-            pub fn get_instruction_type(&self) -> #instruction_type_name {
-                match self {
-                    #(#get_instruction_type_arms)*
-                }
-            }
-        }
-    };
-
-    let expanded = quote! {
-        #instruction_type_enum
-
-        #impl_get_instruction_type
-    };
-
-    TokenStream::from(expanded)
-}+//! # Carbon Proc Macros
+//!
+//! `carbon-proc-macros` is a collection of procedural macros designed to
+//! simplify and enhance Rust-based development for Solana programs using the
+//! Carbon framework. This crate provides macros for generating
+//! deserialization implementations, instruction decoders, and type conversions.
+//!
+//! ## Overview
+//!
+//! The macros in this crate are intended to streamline common patterns
+//! encountered when working with Carbon, particularly around deserialization,
+//! instruction decoding, and structuring custom types. By leveraging
+//! `carbon-proc-macros`, you can reduce the amount of manual coding and ensure
+//! consistent, performant handling of Solana-specific data structures.
+//!
+//! ## Key Features
+//!
+//! - **`CarbonDeserialize`**: Automatically implement the `CarbonDeserialize`
+//!   trait for structs and enums, enabling Borsh-based deserialization with
+//!   optional discriminators for type validation.
+//! - **`Instruction Decoder Collection`**: Create and manage complex
+//!   instruction decoders for multiple Solana programs, simplifying how
+//!   instructions are parsed and categorized.
+//! - **`InstructionType` Derivation**: Derive `InstructionType` enums that
+//!   mirror existing enum structures, providing a simplified, data-free version
+//!   of each variant.
+//!
+//! ## Usage
+//!
+//! To use any of the provided macros, simply import the desired macro into your
+//! Rust program and apply it to the relevant struct or enum.
+//!
+//! ## Notes
+//!
+//! - This crate relies on the `borsh` library for serialization and
+//!   deserialization, so ensure the relevant dependencies are included in your
+//!   project.
+//! - The macros provided are optimized for use within the Carbon framework.
+//!
+//! ## Contribution
+//!
+//! Contributions are welcome! If you have ideas for improving or expanding the
+//! functionality of `carbon_macros`, please consider submitting a pull request
+//! or opening an issue on the project’s GitHub repository.
+use {
+    borsh_derive_internal::*,
+    proc_macro::TokenStream,
+    proc_macro2::{Span, TokenStream as TokenStream2},
+    quote::{format_ident, quote},
+    syn::{
+        parse::{Parse, ParseStream},
+        parse_macro_input, DeriveInput, Ident, Item, ItemEnum, Lit, Meta, NestedMeta, Token,
+        TypePath,
+    },
+};
+
+/// Automatically generates an implementation of the `CarbonDeserialize` trait.
+///
+/// This derive macro creates the `CarbonDeserialize` implementation for a given
+/// struct or enum, enabling deserialization from a byte slice using the `borsh`
+/// serialization format. If a field in the struct or enum is marked with the
+/// `#[carbon(discriminator)]` attribute, the macro uses this field's value as a
+/// discriminator to match and validate data during deserialization.
+///
+/// # Syntax
+///
+/// To use this macro, annotate your struct or enum with
+/// `#[derive(CarbonDeserialize)]`. Optionally, use the `#[carbon(discriminator
+/// = "0x...")]` attribute to specify a unique discriminator for this type. This
+/// discriminator is validated at the start of the byte slice before proceeding
+/// with full deserialization.
+///
+/// ```ignore
+/// #[derive(CarbonDeserialize)]
+/// #[carbon(discriminator = "0x1234")]
+/// struct MyStruct {
+///     id: u32,
+///     data: String,
+/// }
+/// ```
+///
+/// # Example
+///
+/// ```ignore
+/// use carbon_proc_macros::CarbonDeserialize;
+///
+/// #[derive(CarbonDeserialize)]
+/// #[carbon(discriminator = "0x01")]
+/// struct Message {
+///     header: u16,
+///     body: Vec<u8>,
+/// }
+///
+/// let bytes = vec![0x01, 0x00, 0x10, 0x20, 0x30]; // Serialized data
+/// let message = Message::deserialize(&bytes)
+///     .expect("Failed to deserialize `Message`");
+/// ```
+///
+/// # Parameters
+///
+/// - `input_token_stream`: A `TokenStream` containing the syntax tree of the
+///   input type (struct or enum). The macro parses this to generate the
+///   corresponding `CarbonDeserialize` implementation.
+///
+/// # Return
+///
+/// Returns a `TokenStream` representing the generated `CarbonDeserialize`
+/// implementation. The function expects the target type to implement the
+/// `borsh::BorshDeserialize` trait to support deserialization.
+///
+/// # Notes
+///
+/// - The `#[carbon(discriminator = "0x...")]` attribute is optional. If not
+///   provided, the deserialization proceeds without a discriminator check.
+/// - Ensure the discriminator matches the data's format exactly, as the
+///   deserialization will return `None` if there is a mismatch.
+/// - The macro will panic if the discriminator is invalid or not provided
+///   correctly as a hex string when expected.
+///
+/// # Errors
+///
+/// - The macro will return `None` during deserialization if the data is shorter
+///   than the discriminator or if there is a mismatch between the provided and
+///   expected discriminators.
+#[proc_macro_derive(CarbonDeserialize, attributes(carbon))]
+pub fn carbon_deserialize_derive(input_token_stream: TokenStream) -> TokenStream {
+    let derive_input = input_token_stream.clone();
+    let input = parse_macro_input!(derive_input as DeriveInput);
+    let name = &input.ident;
+
+    let discriminator = get_discriminator(name, &input.attrs).unwrap_or(quote! {
+      impl #name { pub fn discriminator() -> [u8; 0] { [] } }
+    });
+    let deser = gen_borsh_deserialize(input_token_stream);
+
+    let expanded = quote! {
+        #discriminator
+        #deser
+
+        #[automatically_derived]
+        impl carbon_core::deserialize::CarbonDeserialize for #name {
+            fn deserialize(data: &[u8]) -> Option<Self> {
+                let discriminator = #name::discriminator();
+                if data.len() < discriminator.len() {
+                    return None;
+                }
+
+
+                let (disc, mut rest) = data.split_at(discriminator.len());
+                if disc != discriminator {
+                    return None;
+                }
+
+                 match carbon_core::borsh::BorshDeserialize::deserialize(&mut rest) {
+                    Ok(res) => {
+                        if !rest.is_empty() {
+                            carbon_core::log::warn!(
+                                "Not all bytes were read when deserializing {}: {} bytes remaining",
+                                stringify!(#name),
+                                rest.len(),
+                            );
+                        }
+                        Some(res)
+                    }
+                    Err(_) => None,
+                }
+            }
+        }
+    };
+
+    TokenStream::from(expanded)
+}
+
+/// Generates an implementation of the `CarbonDeserialize` trait for a given
+/// type.
+///
+/// This procedural macro automatically derives the `CarbonDeserialize` trait
+/// for structs, enums, or unions, enabling them to be deserialized using Borsh
+/// serialization format. The generated implementation includes type checking
+/// and allows for customized deserialization using the `#[carbon]` attribute to
+/// specify a unique discriminator for the type.
+///
+/// # Syntax
+///
+/// To use this macro, annotate the target type with
+/// `#[derive(CarbonDeserialize)]`. Optionally, you can specify a
+/// `#[carbon(discriminator = "...")]` attribute to define a custom
+/// discriminator, which will be checked during deserialization.
+///
+/// # Example
+///
+/// ```ignore
+/// use carbon_proc_macros::CarbonDeserialize;
+///
+/// #[derive(CarbonDeserialize)]
+/// #[carbon(discriminator = "0x1234")]
+/// struct MyStruct {
+///     id: u32,
+///     name: String,
+/// }
+///
+/// let bytes = ...; // serialized bytes
+/// let my_struct = MyStruct::deserialize(&bytes)
+///     .expect("Failed to deserialize `MyStruct`");
+/// ```
+///
+/// # Parameters
+///
+/// - `input_token_stream`: A `TokenStream` containing the parsed syntax tree of
+///   the target type definition. This input is processed to generate the
+///   appropriate `CarbonDeserialize` implementation.
+///
+/// # Return
+///
+/// Returns a `TokenStream` containing the implementation of the
+/// `CarbonDeserialize` trait for the given type. If successful, this enables
+/// Borsh deserialization with the custom discriminator check.
+///
+/// # Errors
+///
+/// This macro will panic if the target type is not a struct, enum, or union, as
+/// these are the only supported forms for `CarbonDeserialize` derivation.
+/// Additionally, an invalid or missing `#[carbon]` attribute may result in a
+/// deserialization failure due to discriminator mismatch.
+///
+/// # Notes
+///
+/// - Ensure the discriminator length matches the expected format in serialized
+///   data; otherwise, deserialization will return `None`.
+/// - This macro leverages the Borsh serialization framework and assumes that
+///   the type implements `BorshDeserialize` for successful deserialization.
+fn gen_borsh_deserialize(input: TokenStream) -> TokenStream2 {
+    let cratename = Ident::new("borsh", Span::call_site());
+
+    let item: Item = syn::parse(input).expect("Failed to parse input");
+    let res = match item {
+        Item::Struct(item) => struct_de(&item, cratename),
+        Item::Enum(item) => enum_de(&item, cratename),
+        Item::Union(item) => union_de(&item, cratename),
+        // Derive macros can only be defined on structs, enums, and unions.
+        _ => unreachable!(),
+    };
+
+    match res {
+        Ok(res) => res,
+        Err(err) => err.to_compile_error(),
+    }
+}
+
+/// Extracts the discriminator value from a set of attributes.
+///
+/// This function searches through a list of attributes for a `carbon` attribute
+/// containing a `discriminator` key in the format `carbon(discriminator =
+/// "0x...")`. If found, it parses the discriminator as a hexadecimal string and
+/// returns it as a byte slice within a `TokenStream`. If the
+/// `carbon(discriminator = "...")` attribute is not present, the function
+/// returns `None`.
+///
+/// # Syntax
+///
+/// The attribute should be specified in the format:
+///
+/// ```ignore
+/// #[carbon(discriminator = "0x...")]
+/// ```
+///
+/// # Example
+///
+/// ```ignore
+/// use syn::Attribute;
+///
+/// // Example attribute with a discriminator
+/// let attrs: Vec<Attribute> = vec![parse_quote!(#[carbon(discriminator = "0x1234")])];
+/// let discriminator = get_discriminator(&attrs);
+///
+/// assert!(discriminator.is_some());
+/// ```
+///
+/// # Parameters
+///
+/// - `attrs`: A reference to a slice of `syn::Attribute` items. These represent
+///   the attributes attached to a Rust item, from which the function will
+///   attempt to extract the discriminator.
+///
+/// # Return
+///
+/// Returns an `Option<TokenStream>` containing the parsed byte slice if a
+/// valid `carbon(discriminator = "...")` attribute is found. If the attribute
+/// is not present, or if the value is not a valid hexadecimal string, the
+/// function returns `None`.
+///
+/// # Errors
+///
+/// If the `carbon(discriminator = "...")` attribute contains an invalid hex
+/// string, this function will panic with an error message indicating
+/// "Invalid hex string". To avoid runtime panics, ensure that the hex string
+/// provided is correctly formatted.
+///
+/// # Notes
+///
+/// - The `discriminator` value must be a hexadecimal string prefixed with "0x".
+/// - If the hex string is invalid, an error will be raised; consider adding
+///   further error handling if required for your application.
+fn get_discriminator(
+    struct_name: &Ident,
+    attrs: &[syn::Attribute],
+) -> Option<quote::__private::TokenStream> {
+    attrs.iter().find_map(|attr| {
+        if attr.path.is_ident("carbon") {
+            attr.parse_meta().ok().and_then(|meta| {
+                if let Meta::List(list) = meta {
+                    list.nested.iter().find_map(|nested| {
+                        if let NestedMeta::Meta(Meta::NameValue(nv)) = nested {
+                            if nv.path.is_ident("discriminator") {
+                                if let Lit::Str(lit_str) = &nv.lit {
+                                    let disc_str = lit_str.value();
+                                    let disc_bytes = hex::decode(disc_str.trim_start_matches("0x"))
+                                        .expect("Invalid hex string");
+                                    let len = disc_bytes.len();
+                                    let tokens = quote! {
+                                        impl #struct_name {
+                                            pub fn discriminator() -> [u8; #len] {
+                                                [#(#disc_bytes),*]
+                                            }
+                                        }
+                                    };
+                                    return Some(tokens);
+                                }
+                            }
+                        }
+                        None
+                    })
+                } else {
+                    None
+                }
+            })
+        } else {
+            None
+        }
+    })
+}
+
+/// Represents the parsed input for the `instruction_decoder_collection!` macro.
+///
+/// The `InstructionMacroInput` struct holds the essential elements required
+/// to generate instruction decoding logic within the
+/// `instruction_decoder_collection!` macro. It includes the names of the enums
+/// for instructions, instruction types, and programs, along with a collection
+/// of `InstructionEntry` mappings that define the relationships between program
+/// variants, decoder expressions, and instruction types.
+///
+/// # Fields
+///
+/// - `instructions_enum_name`: The identifier for the enum representing the
+///   instructions. This enum contains the primary instruction variants to be
+///   used within the macro.
+/// - `instruction_types_enum_name`: The identifier for the enum representing
+///   the various types of instructions. This enum categorizes instructions by
+///   their specific types.
+/// - `programs_enum_name`: The identifier for the enum representing the
+///   programs. This enum is used to identify different programs and their
+///   corresponding variants in the macro.
+/// - `entries`: A vector of `InstructionEntry` items, each of which maps a
+///   program variant to a decoder expression and an instruction type, defining
+///   how each instruction should be processed.
+///
+/// # Example
+///
+/// ```ignore
+/// use syn::Ident;
+/// use syn::parse_quote;
+///
+/// let instructions_enum_name: Ident = parse_quote!(InstructionsEnum);
+/// let instruction_types_enum_name: Ident = parse_quote!(InstructionTypesEnum);
+/// let programs_enum_name: Ident = parse_quote!(ProgramsEnum);
+/// let entries = vec![
+///     InstructionEntry {
+///         program_variant: parse_quote!(MyProgram),
+///         decoder_expr: parse_quote!(my_decoder),
+///         instruction_type: parse_quote!(MyInstructionType),
+///     },
+/// ];
+///
+/// let input = InstructionMacroInput {
+///     instructions_enum_name,
+///     instruction_types_enum_name,
+///     programs_enum_name,
+///     entries,
+/// };
+/// ```
+///
+/// # Usage
+///
+/// The `InstructionMacroInput` struct is primarily used within procedural
+/// macros for parsing and storing elements required for generating complex
+/// decoding logic. Each field serves a specific role in defining how
+/// instructions are categorized, decoded, and mapped to programs.
+///
+/// # Notes
+///
+/// - Ensure that all identifiers correspond to valid enums in your macro
+///   context, as these will be referenced directly when generating code.
+/// - The `entries` vector should contain an `InstructionEntry` for each mapping
+///   you wish to include. Each entry specifies a program variant and the logic
+///   to decode its instructions.
+struct InstructionMacroInput {
+    instructions_enum_name: Ident,
+    instruction_types_enum_name: Ident,
+    programs_enum_name: Ident,
+    entries: Vec<InstructionEntry>,
+}
+
+/// Represents a mapping between a program variant, its decoder expression, and
+/// an instruction type.
+///
+/// The `InstructionEntry` struct is used to define individual mappings within
+/// the `instruction_decoder_collection!` macro. Each entry specifies a unique
+/// program variant, decoder for its instructions, and the
+/// resulting instruction type. This structure enables the macro to understand
+/// and process different program instructions efficiently.
+///
+/// # Fields
+///
+/// - `program_variant`: An `Ident` representing the variant of the program
+///   enum. This is used to match against specific programs within the macro.
+/// - `decoder_expr`: An expression (`syn::Expr`) that defines the decoding
+///   logic for this program variant.
+/// - `instruction_type`: A `TypePath` that specifies the type of instruction
+///   resulting from the decoding process. This type should correspond to one of
+///   the variants in the instruction types enum.
+///
+/// # Example
+///
+/// ```ignore
+///
+/// let program_variant: Ident = parse_quote!(MyProgram);
+/// let decoder_expr: Expr = parse_quote!(MyDecoder);
+/// let instruction_type: TypePath = parse_quote!(MyInstructionType);
+///
+/// let entry = InstructionEntry {
+///     program_variant,
+///     decoder_expr,
+///     instruction_type,
+/// };
+/// ```
+///
+/// # Usage
+///
+/// The `InstructionEntry` struct is used as part of a vector within the
+/// `InstructionMacroInput` struct. Each entry allows the macro to handle
+/// multiple programs and their associated instruction types in a modular
+/// and scalable manner. By specifying each program's decoding logic and
+/// instruction type, the macro can dynamically adapt to different program
+/// requirements.
+///
+/// # Notes
+///
+/// - Ensure that `decoder_expr` correctly implements the decoding functionality
+///   expected by the associated `instruction_type`. Misalignment between the
+///   decoder expression and the expected instruction type can lead to runtime
+///   errors.
+/// - This struct is typically not used standalone but as part of a collection
+///   that defines multiple program-instruction mappings for procedural macros.
+struct InstructionEntry {
+    program_variant: Ident,
+    decoder_expr: syn::Expr,
+    instruction_type: TypePath,
+}
+
+/// Parses input for the `instruction_decoder_collection!` macro.
+///
+/// This implementation of the `Parse` trait is responsible for parsing the
+/// input provided to the `instruction_decoder_collection!` macro. It expects a
+/// comma-separated sequence of identifiers followed by a series of
+/// `InstructionEntry` items, which define mappings between program variants,
+/// decoder expressions, and instruction types. These entries are collected into
+/// an `InstructionMacroInput` struct, which can then be used to generate
+/// instruction decoding logic.
+///
+/// # Syntax
+///
+/// The input format for the macro should follow this structure:
+///
+/// ```ignore
+/// instruction_decoder_collection!(
+///     InstructionsEnum, InstructionTypesEnum, ProgramsEnum,
+///     ProgramVariant => decoder_expr => InstructionType,
+///     ProgramVariant => decoder_expr => InstructionType,
+///     ...
+/// );
+/// ```
+///
+/// - `InstructionsEnum`: Identifier for the enum representing instruction names
+///   with data.
+/// - `InstructionTypesEnum`: Identifier for the enum representing types of
+///   instructions.
+/// - `ProgramsEnum`: Identifier for the enum representing program types.
+/// - Each `InstructionEntry` consists of a program variant, a decoder
+///   expression, and an instruction type, separated by `=>` and followed by a
+///   comma.
+///
+/// # Example
+///
+/// ```ignore
+///
+/// let input = parse_quote! {
+///     MyInstructionsEnum, MyInstructionTypesEnum, MyProgramsEnum,
+///     MyProgram => my_decoder => MyInstruction,
+///     AnotherProgram => another_decoder => AnotherInstruction,
+/// };
+///
+/// let parsed_input: InstructionMacroInput = syn::parse2(input)
+///     .expect("Failed to parse macro input");
+/// ```
+///
+/// # Parameters
+///
+/// - `input`: A `ParseStream` representing the macro input, expected to
+///   contain:
+///   - An enum name for instructions
+///   - An enum name for instruction types
+///   - An enum name for program types
+///   - A series of `InstructionEntry` mappings for program variants and
+///     instructions.
+///
+/// # Return
+///
+/// Returns a `syn::Result<Self>`, which will be an `InstructionMacroInput`
+/// containing the parsed components if successful. On failure, returns a
+/// `syn::Error` indicating the specific parsing issue.
+///
+/// # Notes
+///
+/// - The macro requires the input format to be strictly adhered to, with commas
+///   separating the enum identifiers and each `InstructionEntry` mapping.
+///   Ensure that all mappings include `=>` separators between program variants,
+///   decoder expressions, and instruction types.
+/// - This parsing process is typically used within a procedural macro and may
+///   be subject to Rust's macro hygiene and parsing rules.
+///
+/// # Errors
+///
+/// An error will be returned if:
+/// - An identifier or component is missing or improperly formatted
+/// - The input stream does not conform to the expected comma-separated format
+impl Parse for InstructionMacroInput {
+    fn parse(input: ParseStream) -> syn::Result<Self> {
+        let instructions_enum_name: Ident = input.parse()?;
+        input.parse::<Token![,]>()?;
+        let instruction_types_enum_name: Ident = input.parse()?;
+        input.parse::<Token![,]>()?;
+        let programs_enum_name: Ident = input.parse()?;
+        input.parse::<Token![,]>()?;
+
+        let mut entries = Vec::new();
+
+        while !input.is_empty() {
+            let program_variant: Ident = input.parse()?;
+            input.parse::<Token![=>]>()?;
+            let decoder_expr: syn::Expr = input.parse()?;
+            input.parse::<Token![=>]>()?;
+            let instruction_type: TypePath = input.parse()?;
+
+            entries.push(InstructionEntry {
+                program_variant,
+                decoder_expr,
+                instruction_type,
+            });
+
+            if input.peek(Token![,]) {
+                input.parse::<Token![,]>()?;
+            }
+        }
+
+        Ok(InstructionMacroInput {
+            instructions_enum_name,
+            instruction_types_enum_name,
+            programs_enum_name,
+            entries,
+        })
+    }
+}
+
+/// Generates a collection of instruction decoders and associated enums.
+///
+/// This macro creates a set of enums and implementations to handle decoding
+/// of instructions for multiple Solana programs. It generates:
+/// 1. An enum for all instructions
+/// 2. An enum for all instruction types
+/// 3. An enum for all programs
+/// 4. An implementation of InstructionDecoderCollection trait
+///
+/// # Syntax
+///
+/// The macro takes the following arguments:
+/// 1. Name for the all-encompassing instructions enum
+/// 2. Name for the all-encompassing instruction types enum
+/// 3. Name for the programs enum
+/// 4. One or more entries, each consisting of:
+///    - Program variant name
+///    - Decoder expression
+///    - Instruction enum for the program
+///
+/// # Example
+///
+/// ```ignore
+/// instruction_decoder_collection!(
+///     AllInstructions, AllInstructionTypes, AllPrograms,
+///     JupSwap => JupiterDecoder => JupiterInstruction,
+///     MeteoraSwap => MeteoraDecoder => MeteoraInstruction
+/// );
+/// ```
+///
+///
+/// This example will generate:
+/// - AllInstructions enum with variants JupSwap(JupiterInstruction) and
+///   MeteoraSwap(MeteoraInstruction)
+/// - AllInstructionTypes enum with variants JupSwap(JupiterInstructionType) and
+///   MeteoraSwap(MeteoraInstructionType)
+/// - AllPrograms enum with variants JupSwap and MeteoraSwap
+/// - An implementation of InstructionDecoderCollection for AllInstructions
+///
+/// # Generated Code
+///
+/// The macro generates the following:
+/// 1. An enum AllInstructions containing variants for each program's
+///    instructions
+/// 2. An enum AllInstructionTypes containing variants for each program's
+///    instruction types
+/// 3. An enum AllPrograms listing all programs
+/// 4. An implementation of InstructionDecoderCollection for AllInstructions,
+///    including:
+///    - parse_instruction method to decode instructions
+///    - get_type method to retrieve the instruction type
+///
+/// # Note
+///
+/// Ensure that all necessary types (e.g., DecodedInstruction,
+/// InstructionDecoderCollection) are in scope where this macro is used.
+#[proc_macro]
+pub fn instruction_decoder_collection(input: TokenStream) -> TokenStream {
+    let input = parse_macro_input!(input as InstructionMacroInput);
+
+    let instructions_enum_name = input.instructions_enum_name;
+    let instruction_types_enum_name = input.instruction_types_enum_name;
+    let programs_enum_name = input.programs_enum_name;
+    let entries = input.entries;
+
+    let mut instruction_variants = Vec::new();
+    let mut instruction_type_variants = Vec::new();
+    let mut program_variants = Vec::new();
+    let mut parse_instruction_arms = Vec::new();
+    let mut get_type_arms = Vec::new();
+
+    for entry in entries {
+        let program_variant = entry.program_variant;
+        let decoder_expr = entry.decoder_expr;
+        let instruction_type = entry.instruction_type;
+
+        let instruction_enum_ident = &instruction_type
+            .path
+            .segments
+            .last()
+            .expect("segment")
+            .ident;
+        let instruction_type_ident = format_ident!("{}Type", instruction_enum_ident);
+
+        instruction_variants.push(quote! {
+            #program_variant(#instruction_enum_ident)
+        });
+        instruction_type_variants.push(quote! {
+            #program_variant(#instruction_type_ident)
+        });
+        program_variants.push(quote! {
+            #program_variant
+        });
+
+        parse_instruction_arms.push(quote! {
+            if let Some(decoded_instruction) = #decoder_expr.decode_instruction(&instruction) {
+                return Some(carbon_core::instruction::DecodedInstruction {
+                    program_id: instruction.program_id,
+                    accounts: instruction.accounts.clone(),
+                    data: #instructions_enum_name::#program_variant(decoded_instruction.data),
+                });
+            }
+        });
+
+        get_type_arms.push(quote! {
+            #instructions_enum_name::#program_variant(instruction) => {
+                #instruction_types_enum_name::#program_variant(instruction.get_instruction_type())
+            }
+        });
+    }
+
+    let expanded = quote! {
+        #[derive(Debug, Clone, std::hash::Hash, serde::Serialize, serde::Deserialize, PartialEq, Eq)]
+        pub enum #instructions_enum_name {
+            #(#instruction_variants),*
+        }
+
+        #[derive(Debug, Clone, PartialEq, Eq, serde::Serialize)]
+        pub enum #instruction_types_enum_name {
+            #(#instruction_type_variants),*
+        }
+
+        #[derive(Debug, Clone, PartialEq, Eq, serde::Serialize)]
+        pub enum #programs_enum_name {
+            #(#program_variants),*
+        }
+
+        impl carbon_core::collection::InstructionDecoderCollection for #instructions_enum_name {
+            type InstructionType = #instruction_types_enum_name;
+
+            fn parse_instruction(
+                instruction: &solana_instruction::Instruction
+            ) -> Option<carbon_core::instruction::DecodedInstruction<Self>> {
+                #(#parse_instruction_arms)*
+                None
+            }
+
+            fn get_type(&self) -> Self::InstructionType {
+                match self {
+                    #(#get_type_arms),*
+                }
+            }
+        }
+    };
+
+    TokenStream::from(expanded)
+}
+
+/// Derives a corresponding `InstructionType` enum for a given enum.
+///
+/// This procedural macro generates an `InstructionType` enum that mirrors the
+/// variants of the specified input enum. The `InstructionType` enum contains
+/// only the variant names, without any associated data. This is particularly
+/// useful for implementations that require a simplified representation of
+/// instruction types, such as in `InstructionDecoderCollection`.
+///
+/// # Syntax
+///
+/// To use this macro, annotate your enum with `#[derive(InstructionType)]`.
+/// This will automatically create an `InstructionType` enum with the same
+/// variant names as your original enum, suffixed with `Type`. Additionally,
+/// a `get_instruction_type` method will be implemented on the original enum,
+/// returning the corresponding `InstructionType` variant for each instance.
+///
+/// ```ignore
+/// #[derive(InstructionType)]
+/// enum MyEnum {
+///     VariantOne,
+///     VariantTwo(u32),
+///     VariantThree { data: String },
+/// }
+/// ```
+///
+/// The derived `InstructionType` enum will look like:
+///
+/// ```rust
+/// #[derive(Debug, Clone, PartialEq, Eq, serde::Serialize)]
+/// pub enum MyEnumType {
+///     VariantOne,
+///     VariantTwo,
+///     VariantThree,
+/// }
+/// ```
+///
+/// # Example
+///
+/// ```rust
+/// use carbon_proc_macros::InstructionType;
+///
+/// #[derive(InstructionType)]
+/// enum Instructions {
+///     NoData,
+///     WithData(u64),
+///     NamedData { field: String },
+/// }
+///
+/// let inst = Instructions::WithData(42);
+/// let inst_type = inst.get_instruction_type();
+///
+/// assert_eq!(inst_type, InstructionsType::WithData);
+/// ```
+///
+/// # Parameters
+///
+/// - `input`: A `TokenStream` representing the input enum, which is parsed to
+///   extract variant names and generate the `InstructionType` enum. Each
+///   variant is processed without any associated data.
+///
+/// # Return
+///
+/// Returns a `TokenStream` containing the expanded code for the generated
+/// `InstructionType` enum and the implementation of the `get_instruction_type`
+/// method on the original enum.
+///
+/// # Notes
+///
+/// - This macro will only derive an `InstructionType` enum for the input enum.
+///   It does not modify or remove any data associated with the original enum
+///   variants.
+/// - The generated `InstructionType` enum derives `Debug`, `Clone`,
+///   `PartialEq`, `Eq`, and `serde::Serialize`, making it suitable for use in
+///   serialization contexts as well as comparison and debugging.
+#[proc_macro_derive(InstructionType)]
+pub fn instruction_type_derive(input: TokenStream) -> TokenStream {
+    let input = parse_macro_input!(input as ItemEnum);
+
+    let enum_name = &input.ident;
+    let instruction_type_name = format_ident!("{}Type", enum_name);
+
+    let variants = input.variants.iter().map(|v| {
+        let variant_ident = &v.ident;
+        quote! {
+            #variant_ident
+        }
+    });
+
+    let instruction_type_enum = quote! {
+        #[derive(Debug, Clone, PartialEq, Eq, serde::Serialize)]
+        pub enum #instruction_type_name {
+            #(#variants),*
+        }
+    };
+
+    let get_instruction_type_arms = input.variants.iter().map(|v| {
+        let variant_ident = &v.ident;
+        if let syn::Fields::Unit = v.fields {
+            quote! {
+                Self::#variant_ident => #instruction_type_name::#variant_ident,
+            }
+        } else if let syn::Fields::Unnamed(_) = v.fields {
+            quote! {
+                Self::#variant_ident(..) => #instruction_type_name::#variant_ident,
+            }
+        } else if let syn::Fields::Named(_) = v.fields {
+            quote! {
+                Self::#variant_ident { .. } => #instruction_type_name::#variant_ident,
+            }
+        } else {
+            quote! {}
+        }
+    });
+
+    let impl_get_instruction_type = quote! {
+        impl #enum_name {
+            pub fn get_instruction_type(&self) -> #instruction_type_name {
+                match self {
+                    #(#get_instruction_type_arms)*
+                }
+            }
+        }
+    };
+
+    let expanded = quote! {
+        #instruction_type_enum
+
+        #impl_get_instruction_type
+    };
+
+    TokenStream::from(expanded)
+}