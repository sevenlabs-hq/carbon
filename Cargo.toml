--- conflicted
+++ resolved
@@ -142,13 +142,8 @@
 solana-native-token = "2.2"
 solana-program = "2.2"
 solana-program-pack = "2.2"
-<<<<<<< HEAD
 solana-pubkey = { version = "2.2", features = ["serde", "borsh", "curve25519"] }
-solana-signature = "2.2"
-=======
-solana-pubkey = { version = "2.2", features = ["serde"] }
 solana-signature = { version = "2.2", features = ["rand"] }
->>>>>>> b31abc19
 solana-transaction = "2.2"
 solana-transaction-context = "2.2"
 solana-transaction-status = "2.2"
