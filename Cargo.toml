--- conflicted
+++ resolved
@@ -118,14 +118,7 @@
 futures = "0.3.30"
 futures-util = "0.3.31"
 heck = "0.5.0"
-<<<<<<< HEAD
 helius = { version = "0.3.1" }
-=======
-# Took commit  "missing json feature of reqwest"
-# https://github.com/helius-labs/helius-rust-sdk/commit/91d3584c1d68574ea2ef42ba25f049416014106a
-# This fix has already been merged into the dev branch but there is no new release yet
-helius = { git = "https://github.com/helius-labs/helius-rust-sdk.git", rev = "91d3584c1d68574ea2ef42ba25f049416014106a" }
->>>>>>> 6d5fb473
 hex = "0.4.3"
 indicatif = "0.17.8"
 inquire = "0.7.5"
@@ -151,28 +144,6 @@
 
 # solana
 solana-account = "~2.2"
-<<<<<<< HEAD
-solana-account-decoder = "~2.3"
-solana-account-decoder-client-types = "~2.3"
-solana-client = "~2.3"
-solana-clock = "~2.2"
-solana-commitment-config = "~2.2"
-solana-entry = "~2.3"
-solana-hash = "~2.3"
-solana-instruction = { version = "~2.3", default-features = false }
-solana-message = "~2.4"
-solana-native-token = "~2.3"
-solana-program = "~2.3"
-solana-program-pack = "~2.2"
-solana-pubkey = { version = "~2.4", features = ["serde", "borsh", "curve25519"] }
-solana-signature = { version = "~2.3", features = ["rand"] }
-solana-transaction = "~2.2"
-solana-transaction-context = "~2.3"
-solana-transaction-status = "~2.3"
-spl-memo = "5.0.0"
-spl-token = "6.0.0"
-
-=======
 solana-account-decoder = "^2.3.6"
 solana-account-decoder-client-types = "^2.3.6"
 solana-client = "^2.3.6"
@@ -193,7 +164,6 @@
 
 spl-memo = "6.0.0"
 spl-token = "7.0.0"
->>>>>>> 6d5fb473
 sqlx = { version = "0.8.5", features = [
     "macros",
     "runtime-tokio-rustls",
@@ -212,13 +182,8 @@
 tonic-build = "0.13.1"
 unicode-xid = "0.2"
 uuid = { version = "1.6.1", features = ["serde", "v7"] }
-<<<<<<< HEAD
-yellowstone-grpc-client = { version = "~9" }
-yellowstone-grpc-proto = { version = "~9" }
-=======
 yellowstone-grpc-client = { version = "9.0.0" }
 yellowstone-grpc-proto = { version = "9.0.0", features = ["convert"] }
->>>>>>> 6d5fb473
 
 [patch.crates-io.curve25519-dalek]
 git = "https://github.com/anza-xyz/curve25519-dalek.git"
