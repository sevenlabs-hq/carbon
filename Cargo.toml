--- conflicted
+++ resolved
@@ -159,19 +159,12 @@
 solana-pubkey = { version = "^2.3.6", features = ["serde", "borsh", "curve25519"] }
 solana-signature = { version = "~2.3", features = ["rand"] }
 solana-transaction = "~2.2"
-<<<<<<< HEAD
-solana-transaction-context = "~2.2"
-solana-transaction-status = "~2.2"
-spl-memo = "5.0.0"
-spl-token = "8.0.0"
-spl-token-2022 = "9.0.0"
-=======
 solana-transaction-context = "^2.3.6"
 solana-transaction-status = "^2.3.6"
 
 spl-memo = "6.0.0"
-spl-token = "7.0.0"
->>>>>>> 9afa900c
+spl-token = "8.0.0"
+spl-token-2022 = "9.0.0"
 sqlx = { version = "0.8.5", features = [
     "macros",
     "runtime-tokio-rustls",
